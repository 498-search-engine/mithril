--- conflicted
+++ resolved
@@ -130,11 +130,8 @@
 - Fix hardcoded path (#171)
 - optimize usage of positions in ranker (#170)
 - downstream fixes after ranking (#172)
-<<<<<<< HEAD
+- precompute offsets in term dictionary (#177)
 - fix ranking singleton design (#176)
-=======
-- precompute offsets in term dictionary (#177)
->>>>>>> bd86958b
 
 ## [0.1.0] - 2025-02-07
 
