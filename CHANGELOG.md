--- conflicted
+++ resolved
@@ -134,11 +134,8 @@
 - fix description term decorator (#178)
 - fix ranking singleton design (#176)
 - Limit network throughput and merge amounts (#180)
-<<<<<<< HEAD
 - add short circuit for larger rank queries (#179)
-=======
 - skip position lookup for stopwords in ranking (#181)
->>>>>>> 44df7951
 
 ## [0.1.0] - 2025-02-07
 
