# Changelog

All notable changes to mithril will be documented in this file.

The format is based on [Keep a Changelog](https://keepachangelog.com/en/1.1.0/).

## [Unreleased]

### Added

- redirect support, crawler config reading, improve url parsing, normalization (#15)
- robots.txt handling (#25)
- google test capabilities (#28)
- add spdlog (#32)
- request timeout and max response size (#33)
- serialize/deserialize documents (#37)
- port index constructor and close the loop with crawler (#38)
- static ranking for crawler (#41)
- persistent, interruptible crawling (#45)
- middle queue for rate limiting (#49)
- index v2 (positional indexing, perf improvs, field tagging, v1 isr) (#48)
- reject page based on `Content-Language` header (#52)
- split url queue into high and low scoring queue (#53)
- metrics for crawler (#50)
- async name resolution (#62)
- periodic crawler state snapshots (#63)
- index querying support with (docMapReader, ISRs, sep opt positions idx, termReader, termDict) etc and more index niceties (#60)
  - more details mostly in a index handoff doc soon
- parser improvements and html entity decoding (#66)
- url encoding and decoding, canonicalization (#68)
- add gzip support to requests (#69)
- split documents into chunk directories (#70)
- more document pruning and better configurability (#73)
- parse <meta> tags in document (#75)
- index perf improvements after adding postn index, doubled throughput (#76)
- query module with support for term queries and performance measurement
  - implemented `Query` and `TermQuery` classes for basic term searching
  - added `query_driver` utility for testing and benchmarking term queries
  - integrated performance timing and formatted output for query evaluation
- Add project website to `User-Agent` header of crawler (#78)
- Add blacklist-after-the-fact capabilities (#78)
- expose metric with number of documents in corpus (#80)
- support trailing wildcards in robots.txt (#87)
- respect crawl-delay directive (#88)
- use lru caches in crawler (#92)
- support Crawler-delay directive (#92)
- web server module (w threadpool, nonblocking io, and static file serving) and minimal snappy clean frontend (#97)
- url parsing additions (#98)
- add subdomain & extension crawler ranking factors (#99)
- discard urls with score < 0 (#101)
- create Dockerfile for crawler (#102)
- add numbers in URL factors to crawler ranking (#104)
- last minute crawler config changes (#103)
- global and robust host-level rate limiting (#107)
- dns-level rate limiting over host-level (#111)
- add bm25 stats support in index for stastic ranking and dev POC, actually fix tired merge, improve position (add field tags) and core indexing (performance, cleanup) (#112)
  - anubhav will finish this!
- more config and metrics for rate limits and caching (#113)
- more metrics and attempts at improvements (#114)
- old middle queue host cooldown combined with rate limit (#117)
- introduced static ranking (#115)
- add pagerank support for index (#118)
- crawler deployment updates (#120, #122)
- init dynamic ranker (#121)
- first pass of querycoordinator integration (w searchplugin impl) in client server, better js, etc (#127)
- integrate query engine/coordinator with client server and CLOSE!THE!LOOP! 🥳 (#128)
- integrate ranking into everything (#130)
- manual document crawling (#138)
- searching `nocache` will disable client side query caching (#142)
- added CLI option for binary output to `pagerank_sim` and no longer saves human readable output by default (#146)
- add boolean presence ranking flags (#139)
- Made GenericTermReader to union over all fields, not just search the body (#152)
- add basic multiterm support for ranking (#153)
- add scripts that made us build idx1(/5)
- query coverage, density + position based ranking (#159)
- Link server to mithril managers
- add order sensitive ranking & BM25 (#166)
- performance improvements to position index (#172)

### Fixed

- Fix copying body data from buffer (#24)
- Improve performance by splitting one lock into many (#34)
- improve robots.txt throughput (probably) (#54)
- fix getaddrinfo failure handling (#58)
- catch exceptions around string parsing (#61)
- use spec-compliant header parsing in connection machinery (#67)
- fix: allow gzip reads of size 0 (#72)
- remove problematic alloca for `const_cast` (#74)
- support desc field in commmon/doc, also test phrase searching (and based on position), make shouldstore pos less restrictive (#77)
- improve HTML parser handling of elements with attributes and comments (#78)
- make HTTP response header parsing more robust (#78)
- fix tracking of active robots requests (#78)
- correctly mark robots req as done after decode error (#79, #81)
- ensure valid status code range (#84)
- small header and cmake version fix to compile and get work on gcp vm (#86)
- gcp vm build, only use doc metadata in saving doc map to reduce mem use, ty @dsage (#90)
- fix: termReader freq, positions decoding as index encoded now (#91)
- fix connection eof empty headers bug (#92)
- perf-improvement: halve position index size + double throughput by more aggressive `shouldStorePos` + dsage invertedIdx `std::move(doc)` (#93)
- have anu's page rank stuff compile on VM (#95)
- cmake compile for apple clang + remove dupl compile warnings (#100)
- install libgomp1 in docker container (#106)
- clamp robots crawl delay to reasonable range (#109)
- check in flight robot requests at start of fill (#110)
- cleanup ranking & tests directory w.r.t to ranking tests (#116)
- fixed domain name whitelist being penalized + add `en.wikipedia.org` to whitelist for Crawler URL ranking (#115)
- normalize Static Ranker + fix some small issues (#119)
- only use fadvise dontneed on linux (#123)
- added command line option for specifying directory for `./pagerank_sim` (#124)
- index housekeeping to improve perf (now 100k in 40s), use sync points, termAnd improve (#125)
- fix compile issue on VM, use globalstopwords dict (does give some postnsize idx decrease), lib compile bug fix (#126)
- reduce pagerank memory usage (#133)
- ISRs now share a position index instead of creating their own (#134)
- better integration of ranking, query & index (#137)
- Fixed parser driver (#140)
- ISRs and Position Index now use memory mapped files instead of reading byte-by-byte from ifstreams (#141)
- Network support for query engine (#142)
- Fixed parser drive (#143)
- Changes from the runs on VM (perf/fixes for idx and ranking)(#132)
- Fixed mmap bug in QueryEngine (#144)
- Added favicon to front end (#150)
- Added frequency count for queries (#151)
- Added some code into QueryManager for token multiplicities (#152)
- Added support for config files on mithril_manager and wrote documentation for how to use (#153)
- better utf8 handling in json escaping for frontend (#161)
- Hooked up distributed backend with frontend web-server (#162)
- Sending urls and titles over network from backend (#163)
- Strip all HTML from title on frontend (#168)
- Fix hardcoded path (#171)
- optimize usage of positions in ranker (#170)
- downstream fixes after ranking (#172)
<<<<<<< HEAD
- limit ranking to 1k documents and results to 50 per worker (#173)
=======
- precompute offsets in term dictionary (#177)
- fix description term decorator (#178)
- fix ranking singleton design (#176)
>>>>>>> 92f5b7cd

## [0.1.0] - 2025-02-07

### Added

- Basic in-memory crawler (#1).
- Non-blocking connect and SSL_connect (#11).
- Adjust URL frontier public API (#9).

### Fixed

- Don't add 1 to result of `EndingOfTag` without checking for `nullptr` (#10).

### Updated

- Update `lib` submodule and test include (#8).

### Infrastructure

- Initialize project structure.
- Add `clang-format` and `clang-tidy` configuration.<|MERGE_RESOLUTION|>--- conflicted
+++ resolved
@@ -130,13 +130,9 @@
 - Fix hardcoded path (#171)
 - optimize usage of positions in ranker (#170)
 - downstream fixes after ranking (#172)
-<<<<<<< HEAD
-- limit ranking to 1k documents and results to 50 per worker (#173)
-=======
 - precompute offsets in term dictionary (#177)
 - fix description term decorator (#178)
 - fix ranking singleton design (#176)
->>>>>>> 92f5b7cd
 
 ## [0.1.0] - 2025-02-07
 
