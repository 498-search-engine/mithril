# Changelog

All notable changes to mithril will be documented in this file.

The format is based on [Keep a Changelog](https://keepachangelog.com/en/1.1.0/).

## [Unreleased]

### Added

- redirect support, crawler config reading, improve url parsing, normalization (#15)
- robots.txt handling (#25)
- google test capabilities (#28)
- add spdlog (#32)
- request timeout and max response size (#33)
- serialize/deserialize documents (#37)
- port index constructor and close the loop with crawler (#38)
- static ranking for crawler (#41)
- persistent, interruptible crawling (#45)
- middle queue for rate limiting (#49)
- index v2 (positional indexing, perf improvs, field tagging, v1 isr) (#48)
- reject page based on `Content-Language` header (#52)
- split url queue into high and low scoring queue (#53)
- metrics for crawler (#50)
- async name resolution (#62)
- periodic crawler state snapshots (#63)
- index querying support with (docMapReader, ISRs, sep opt positions idx, termReader, termDict) etc and more index niceties (#60)
  - more details mostly in a index handoff doc soon
- parser improvements and html entity decoding (#66)
- url encoding and decoding, canonicalization (#68)
- add gzip support to requests (#69)
- split documents into chunk directories (#70)
- more document pruning and better configurability (#73)
- parse <meta> tags in document (#75)
- index perf improvements after adding postn index, doubled throughput (#76)
- query module with support for term queries and performance measurement
  - implemented `Query` and `TermQuery` classes for basic term searching
  - added `query_driver` utility for testing and benchmarking term queries
  - integrated performance timing and formatted output for query evaluation
- Add project website to `User-Agent` header of crawler (#78)
- Add blacklist-after-the-fact capabilities (#78)
- expose metric with number of documents in corpus (#80)
- support trailing wildcards in robots.txt (#87)
- respect crawl-delay directive (#88)
- use lru caches in crawler (#92)
- support Crawler-delay directive (#92)
- web server module (w threadpool, nonblocking io, and static file serving) and minimal snappy clean frontend (#97)
- url parsing additions (#98)
- add subdomain & extension crawler ranking factors (#99)
- discard urls with score < 0 (#101)
- create Dockerfile for crawler (#102)
- add numbers in URL factors to crawler ranking (#104)
- last minute crawler config changes (#103)
- global and robust host-level rate limiting (#107)
- dns-level rate limiting over host-level (#111)
- add bm25 stats support in index for stastic ranking and dev POC, actually fix tired merge, improve position (add field tags) and core indexing (performance, cleanup) (#112)
  - anubhav will finish this!
- more config and metrics for rate limits and caching (#113)
- more metrics and attempts at improvements (#114)
- old middle queue host cooldown combined with rate limit (#117)
- introduced static ranking (#115)
- add pagerank support for index (#118)
- crawler deployment updates (#120, #122)
- init dynamic ranker (#121)
- first pass of querycoordinator integration (w searchplugin impl) in client server, better js, etc (#127)
- integrate query engine/coordinator with client server and CLOSE!THE!LOOP! 🥳 (#128)
- integrate ranking into everything (#130)
- manual document crawling (#138)
- searching `nocache` will disable client side query caching (#142)
- added CLI option for binary output to `pagerank_sim` and no longer saves human readable output by default (#146)
- add boolean presence ranking flags (#139)
- Made GenericTermReader to union over all fields, not just search the body (#152)
- add basic multiterm support for ranking (#153)
- add scripts that made us build idx1(/5)
- query coverage, density + position based ranking (#159)
- Link server to mithril managers (#168)
- Add proper field, title, url, desc logic to query (#169)
- Do proper linking of coordinator and stopwards, add identity ISR, and move stopward logic to ISR (#164)
- Link server to mithril managers
- add order sensitive ranking & BM25 (#166)
- performance improvements to position index (#172)
- Query Engine V2, add in decorator to quries, AND/OR/NOT, FIELD, QUOTE queries working (#149)
- truncate url link text (#188)

### Fixed

- Fix copying body data from buffer (#24)
- Improve performance by splitting one lock into many (#34)
- improve robots.txt throughput (probably) (#54)
- fix getaddrinfo failure handling (#58)
- catch exceptions around string parsing (#61)
- use spec-compliant header parsing in connection machinery (#67)
- fix: allow gzip reads of size 0 (#72)
- remove problematic alloca for `const_cast` (#74)
- support desc field in commmon/doc, also test phrase searching (and based on position), make shouldstore pos less restrictive (#77)
- improve HTML parser handling of elements with attributes and comments (#78)
- make HTTP response header parsing more robust (#78)
- fix tracking of active robots requests (#78)
- correctly mark robots req as done after decode error (#79, #81)
- ensure valid status code range (#84)
- small header and cmake version fix to compile and get work on gcp vm (#86)
- gcp vm build, only use doc metadata in saving doc map to reduce mem use, ty @dsage (#90)
- fix: termReader freq, positions decoding as index encoded now (#91)
- fix connection eof empty headers bug (#92)
- perf-improvement: halve position index size + double throughput by more aggressive `shouldStorePos` + dsage invertedIdx `std::move(doc)` (#93)
- have anu's page rank stuff compile on VM (#95)
- cmake compile for apple clang + remove dupl compile warnings (#100)
- install libgomp1 in docker container (#106)
- clamp robots crawl delay to reasonable range (#109)
- check in flight robot requests at start of fill (#110)
- cleanup ranking & tests directory w.r.t to ranking tests (#116)
- fixed domain name whitelist being penalized + add `en.wikipedia.org` to whitelist for Crawler URL ranking (#115)
- normalize Static Ranker + fix some small issues (#119)
- only use fadvise dontneed on linux (#123)
- added command line option for specifying directory for `./pagerank_sim` (#124)
- index housekeeping to improve perf (now 100k in 40s), use sync points, termAnd improve (#125)
- fix compile issue on VM, use globalstopwords dict (does give some postnsize idx decrease), lib compile bug fix (#126)
- reduce pagerank memory usage (#133)
- ISRs now share a position index instead of creating their own (#134)
- better integration of ranking, query & index (#137)
- Fixed parser driver (#140)
- ISRs and Position Index now use memory mapped files instead of reading byte-by-byte from ifstreams (#141)
- Network support for query engine (#142)
- Fixed parser drive (#143)
- Changes from the runs on VM (perf/fixes for idx and ranking)(#132)
- Fixed mmap bug in QueryEngine (#144)
- Added favicon to front end (#150)
- Added frequency count for queries (#151)
- Added some code into QueryManager for token multiplicities (#152)
- cloud orchestration with scripting and loop closure (#160)
- Added support for config files on mithril_manager and wrote documentation for how to use (#153)
- better utf8 handling in json escaping for frontend (#161)
- Hooked up distributed backend with frontend web-server (#162)
- Sending urls and titles over network from backend (#163)
- Strip all HTML from title on frontend (#168)
- Fix hardcoded path (#171)
- optimize usage of positions in ranker (#170)
- downstream fixes after ranking (#172)
- precompute offsets in term dictionary (#177)
- fix description term decorator (#178)
- fix ranking singleton design (#176)
- Limit network throughput and merge amounts (#180)
- Add short circuit for larger rank queries (#179)
- Skip position lookup for stopwords in ranking (#181)
- Ensure that parser properly handles whitespace separated title, url, and desc tokens
- get query results' snippets from corpus + format (#178)
- query results total count displays instead of only 50 (#179)
- fix ranking tokenization (#182)
- add circuitbreakers (#185)
- allow for missing mithril docs (#184)
<<<<<<< HEAD
>>>>>>> origin/main
=======
- add numbers to ranking (#187)
>>>>>>> 87981883

## [0.1.0] - 2025-02-07

### Added

- Basic in-memory crawler (#1).
- Non-blocking connect and SSL_connect (#11).
- Adjust URL frontier public API (#9).

### Fixed

- Don't add 1 to result of `EndingOfTag` without checking for `nullptr` (#10).

### Updated

- Update `lib` submodule and test include (#8).

### Infrastructure

- Initialize project structure.
- Add `clang-format` and `clang-tidy` configuration.<|MERGE_RESOLUTION|>--- conflicted
+++ resolved
@@ -148,11 +148,7 @@
 - fix ranking tokenization (#182)
 - add circuitbreakers (#185)
 - allow for missing mithril docs (#184)
-<<<<<<< HEAD
->>>>>>> origin/main
-=======
 - add numbers to ranking (#187)
->>>>>>> 87981883
 
 ## [0.1.0] - 2025-02-07
 
