# Changelog

All notable changes to mithril will be documented in this file.

The format is based on [Keep a Changelog](https://keepachangelog.com/en/1.1.0/).

## [Unreleased]

### Added
- redirect support, crawler config reading, improve url parsing, normalization (#15)
- robots.txt handling (#25)
- google test capabilities (#28)
- add spdlog (#32)
- request timeout and max response size (#33)
- serialize/deserialize documents (#37)
- port index constructor and close the loop with crawler (#38)
- static ranking for crawler (#41)
- persistent, interruptible crawling (#45)
- middle queue for rate limiting (#49)
- index v2 (positional indexing, perf improvs, field tagging, v1 isr) (#48)
- reject page based on `Content-Language` header (#52)
- split url queue into high and low scoring queue (#53)
- metrics for crawler (#50)
- async name resolution (#62)
- periodic crawler state snapshots (#63)
- index querying support with (docMapReader, ISRs, sep opt positions idx, termReader, termDict) etc and more index niceties (#60)
    - more details mostly in a index handoff doc soon
- parser improvements and html entity decoding (#66)
- url encoding and decoding, canonicalization (#68)
- add gzip support to requests (#69)
- split documents into chunk directories (#70)
- more document pruning and better configurability (#73)
- parse <meta> tags in document (#75)
- index perf improvements after adding postn index, doubled throughput (#76)
<<<<<<< HEAD
- query module with support for term queries and performance measurement
  - implemented `Query` and `TermQuery` classes for basic term searching
  - added `query_driver` utility for testing and benchmarking term queries
  - integrated performance timing and formatted output for query evaluation
=======
- Add project website to `User-Agent` header of crawler (#78)
- Add blacklist-after-the-fact capabilities (#78)
- expose metric with number of documents in corpus (#80)
- support trailing wildcards in robots.txt (#87)
- respect crawl-delay directive (#88)
- use lru caches in crawler (#92)
- support Crawler-delay directive (#92)
>>>>>>> 5280f2bd

### Fixed
- Fix copying body data from buffer (#24)
- Improve performance by splitting one lock into many (#34)
- improve robots.txt throughput (probably) (#54)
- fix getaddrinfo failure handling (#58)
- catch exceptions around string parsing (#61)
- use spec-compliant header parsing in connection machinery (#67)
- fix: allow gzip reads of size 0 (#72)
- remove problematic alloca for const_cast (#74)
- support desc field in commmon/doc, also test phrase searching (and based on position), make shouldstore pos less restrictive (#77)
- improve HTML parser handling of elements with attributes and comments (#78)
- make HTTP response header parsing more robust (#78)
- fix tracking of active robots requests (#78)
- correctly mark robots req as done after decode error (#79, #81)
- ensure valid status code range (#84)
- small header and cmake version fix to compile and get work on gcp vm (#86)
- gcp vm build, only use doc metadata in saving doc map to reduce mem use, ty @dsage (#90)
- fix: termReader freq, positions decoding as index encoded now  (#91)
- fix connection eof empty headers bug (#92)

## [0.1.0] - 2025-02-07

### Added
- Basic in-memory crawler (#1).
- Non-blocking connect and SSL_connect (#11).
- Adjust URL frontier public API (#9).

### Fixed
- Don't add 1 to result of `EndingOfTag` without checking for `nullptr` (#10).

### Updated
- Update `lib` submodule and test include (#8).

### Infrastructure
- Initialize project structure.
- Add `clang-format` and `clang-tidy` configuration.<|MERGE_RESOLUTION|>--- conflicted
+++ resolved
@@ -32,12 +32,6 @@
 - more document pruning and better configurability (#73)
 - parse <meta> tags in document (#75)
 - index perf improvements after adding postn index, doubled throughput (#76)
-<<<<<<< HEAD
-- query module with support for term queries and performance measurement
-  - implemented `Query` and `TermQuery` classes for basic term searching
-  - added `query_driver` utility for testing and benchmarking term queries
-  - integrated performance timing and formatted output for query evaluation
-=======
 - Add project website to `User-Agent` header of crawler (#78)
 - Add blacklist-after-the-fact capabilities (#78)
 - expose metric with number of documents in corpus (#80)
@@ -45,7 +39,10 @@
 - respect crawl-delay directive (#88)
 - use lru caches in crawler (#92)
 - support Crawler-delay directive (#92)
->>>>>>> 5280f2bd
+- query module with support for term queries and performance measurement
+  - implemented `Query` and `TermQuery` classes for basic term searching
+  - added `query_driver` utility for testing and benchmarking term queries
+  - integrated performance timing and formatted output for query evaluation
 
 ### Fixed
 - Fix copying body data from buffer (#24)
