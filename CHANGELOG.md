# Changelog

All notable changes to mithril will be documented in this file.

The format is based on [Keep a Changelog](https://keepachangelog.com/en/1.1.0/).

## [Unreleased]

### Added

- redirect support, crawler config reading, improve url parsing, normalization (#15)
- robots.txt handling (#25)
- google test capabilities (#28)
- add spdlog (#32)
- request timeout and max response size (#33)
- serialize/deserialize documents (#37)
- port index constructor and close the loop with crawler (#38)
- static ranking for crawler (#41)
- persistent, interruptible crawling (#45)
- middle queue for rate limiting (#49)
- index v2 (positional indexing, perf improvs, field tagging, v1 isr) (#48)
- reject page based on `Content-Language` header (#52)
- split url queue into high and low scoring queue (#53)
- metrics for crawler (#50)
- async name resolution (#62)
- periodic crawler state snapshots (#63)
- index querying support with (docMapReader, ISRs, sep opt positions idx, termReader, termDict) etc and more index niceties (#60)
  - more details mostly in a index handoff doc soon
- parser improvements and html entity decoding (#66)
- url encoding and decoding, canonicalization (#68)
- add gzip support to requests (#69)
- split documents into chunk directories (#70)
- more document pruning and better configurability (#73)
- parse <meta> tags in document (#75)
- index perf improvements after adding postn index, doubled throughput (#76)
- query module with support for term queries and performance measurement
  - implemented `Query` and `TermQuery` classes for basic term searching
  - added `query_driver` utility for testing and benchmarking term queries
  - integrated performance timing and formatted output for query evaluation
- Add project website to `User-Agent` header of crawler (#78)
- Add blacklist-after-the-fact capabilities (#78)
- expose metric with number of documents in corpus (#80)
- support trailing wildcards in robots.txt (#87)
- respect crawl-delay directive (#88)
- use lru caches in crawler (#92)
- support Crawler-delay directive (#92)
- web server module (w threadpool, nonblocking io, and static file serving) and minimal snappy clean frontend (#97)
- url parsing additions (#98)
- add subdomain & extension crawler ranking factors (#99)
- discard urls with score < 0 (#101)
- create Dockerfile for crawler (#102)
- add numbers in URL factors to crawler ranking (#104)
- last minute crawler config changes (#103)
- global and robust host-level rate limiting (#107)
- dns-level rate limiting over host-level (#111)
- add bm25 stats support in index for stastic ranking and dev POC, actually fix tired merge, improve position (add field tags) and core indexing (performance, cleanup) (#112)
  - anubhav will finish this!
- more config and metrics for rate limits and caching (#113)
- more metrics and attempts at improvements (#114)
- old middle queue host cooldown combined with rate limit (#117)
- introduced static ranking (#115)
- add pagerank support for index (#118)
- crawler deployment updates (#120, #122)
- init dynamic ranker (#121)
- first pass of querycoordinator integration (w searchplugin impl) in client server, better js, etc (#127)
- integrate query engine/coordinator with client server and CLOSE!THE!LOOP! 🥳 (#128)
- integrate ranking into everything (#130)
- manual document crawling (#138)
- searching `nocache` will disable client side query caching (#142)
- added CLI option for binary output to `pagerank_sim` and no longer saves human readable output by default (#146)
- add boolean presence ranking flags (#139)
- Made GenericTermReader to union over all fields, not just search the body (#152)
- add basic multiterm support for ranking (#153)
- add scripts that made us build idx1(/5)
- query coverage, density + position based ranking (#159)
- Link server to mithril managers (#168)
- Add proper field, title, url, desc logic to query (#169)
- Do proper linking of coordinator and stopwards, add identity ISR, and move stopward logic to ISR (#164)
- Link server to mithril managers
- add order sensitive ranking & BM25 (#166)
- performance improvements to position index (#172)
- Query Engine V2, add in decorator to quries, AND/OR/NOT, FIELD, QUOTE queries working (#149)

### Fixed

- Fix copying body data from buffer (#24)
- Improve performance by splitting one lock into many (#34)
- improve robots.txt throughput (probably) (#54)
- fix getaddrinfo failure handling (#58)
- catch exceptions around string parsing (#61)
- use spec-compliant header parsing in connection machinery (#67)
- fix: allow gzip reads of size 0 (#72)
- remove problematic alloca for `const_cast` (#74)
- support desc field in commmon/doc, also test phrase searching (and based on position), make shouldstore pos less restrictive (#77)
- improve HTML parser handling of elements with attributes and comments (#78)
- make HTTP response header parsing more robust (#78)
- fix tracking of active robots requests (#78)
- correctly mark robots req as done after decode error (#79, #81)
- ensure valid status code range (#84)
- small header and cmake version fix to compile and get work on gcp vm (#86)
- gcp vm build, only use doc metadata in saving doc map to reduce mem use, ty @dsage (#90)
- fix: termReader freq, positions decoding as index encoded now (#91)
- fix connection eof empty headers bug (#92)
- perf-improvement: halve position index size + double throughput by more aggressive `shouldStorePos` + dsage invertedIdx `std::move(doc)` (#93)
- have anu's page rank stuff compile on VM (#95)
- cmake compile for apple clang + remove dupl compile warnings (#100)
- install libgomp1 in docker container (#106)
- clamp robots crawl delay to reasonable range (#109)
- check in flight robot requests at start of fill (#110)
- cleanup ranking & tests directory w.r.t to ranking tests (#116)
- fixed domain name whitelist being penalized + add `en.wikipedia.org` to whitelist for Crawler URL ranking (#115)
- normalize Static Ranker + fix some small issues (#119)
- only use fadvise dontneed on linux (#123)
- added command line option for specifying directory for `./pagerank_sim` (#124)
- index housekeeping to improve perf (now 100k in 40s), use sync points, termAnd improve (#125)
- fix compile issue on VM, use globalstopwords dict (does give some postnsize idx decrease), lib compile bug fix (#126)
- reduce pagerank memory usage (#133)
- ISRs now share a position index instead of creating their own (#134)
- better integration of ranking, query & index (#137)
- Fixed parser driver (#140)
- ISRs and Position Index now use memory mapped files instead of reading byte-by-byte from ifstreams (#141)
- Network support for query engine (#142)
- Fixed parser drive (#143)
- Changes from the runs on VM (perf/fixes for idx and ranking)(#132)
- Fixed mmap bug in QueryEngine (#144)
- Added favicon to front end (#150)
- Added frequency count for queries (#151)
- Added some code into QueryManager for token multiplicities (#152)
- Added support for config files on mithril_manager and wrote documentation for how to use (#153)
- better utf8 handling in json escaping for frontend (#161)
- Hooked up distributed backend with frontend web-server (#162)
- Sending urls and titles over network from backend (#163)
- Strip all HTML from title on frontend (#168)
- Fix hardcoded path (#171)
- optimize usage of positions in ranker (#170)
- downstream fixes after ranking (#172)
- precompute offsets in term dictionary (#177)
- fix description term decorator (#178)
- fix ranking singleton design (#176)
- Limit network throughput and merge amounts (#180)
- Add short circuit for larger rank queries (#179)
- Skip position lookup for stopwords in ranking (#181)
- Ensure that parser properly handles whitespace separated title, url, and desc tokens
<<<<<<< HEAD
- fix ranking tokenization (#182)
=======
- get query results' snippets from corpus + format (#178)
>>>>>>> 0ed1904c

## [0.1.0] - 2025-02-07

### Added

- Basic in-memory crawler (#1).
- Non-blocking connect and SSL_connect (#11).
- Adjust URL frontier public API (#9).

### Fixed

- Don't add 1 to result of `EndingOfTag` without checking for `nullptr` (#10).

### Updated

- Update `lib` submodule and test include (#8).

### Infrastructure

- Initialize project structure.
- Add `clang-format` and `clang-tidy` configuration.<|MERGE_RESOLUTION|>--- conflicted
+++ resolved
@@ -141,11 +141,8 @@
 - Add short circuit for larger rank queries (#179)
 - Skip position lookup for stopwords in ranking (#181)
 - Ensure that parser properly handles whitespace separated title, url, and desc tokens
-<<<<<<< HEAD
+- get query results' snippets from corpus + format (#178)
 - fix ranking tokenization (#182)
-=======
-- get query results' snippets from corpus + format (#178)
->>>>>>> 0ed1904c
 
 ## [0.1.0] - 2025-02-07
 
