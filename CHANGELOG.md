--- conflicted
+++ resolved
@@ -142,12 +142,9 @@
 - Skip position lookup for stopwords in ranking (#181)
 - Ensure that parser properly handles whitespace separated title, url, and desc tokens
 - get query results' snippets from corpus + format (#178)
-<<<<<<< HEAD
-- allow for missing mithril docs (#184)
-=======
 - fix ranking tokenization (#182)
 - add circuitbreakers (#185)
->>>>>>> ddc7544b
+- allow for missing mithril docs (#184)
 
 ## [0.1.0] - 2025-02-07
 
