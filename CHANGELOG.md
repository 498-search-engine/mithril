--- conflicted
+++ resolved
@@ -142,13 +142,10 @@
 - Skip position lookup for stopwords in ranking (#181)
 - Ensure that parser properly handles whitespace separated title, url, and desc tokens
 - get query results' snippets from corpus + format (#178)
-<<<<<<< HEAD
 - query results total count displays instead of only 50 (#179)
-=======
 - fix ranking tokenization (#182)
 - add circuitbreakers (#185)
 - allow for missing mithril docs (#184)
->>>>>>> b4fe1e12
 
 ## [0.1.0] - 2025-02-07
 
