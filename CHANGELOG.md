--- conflicted
+++ resolved
@@ -112,17 +112,13 @@
 - better integration of ranking, query & index (#137)
 - Fixed parser driver (#140)
 - ISRs and Position Index now use memory mapped files instead of reading byte-by-byte from ifstreams (#141)
-<<<<<<< HEAD
 - Network support for query engine (#142)
-
-=======
 - Fixed parser drive (#143)
 - Changes from the runs on VM (perf/fixes for idx and ranking)(#132)
 - Fixed mmap bug in QueryEngine (#144)
 - Added favicon to front end (#150)
 - Added frequency count for queries (#151)
 - Added some code into QueryManager for token multiplicities (#152)
->>>>>>> 6666967f
 ## [0.1.0] - 2025-02-07
 
 ### Added
