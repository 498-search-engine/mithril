# Changelog

All notable changes to mithril will be documented in this file.

The format is based on [Keep a Changelog](https://keepachangelog.com/en/1.1.0/).

## [Unreleased]

### Added
- redirect support, crawler config reading, improve url parsing, normalization (#15)
- robots.txt handling (#25)
- google test capabilities (#28)
- add spdlog (#32)
- request timeout and max response size (#33)
- serialize/deserialize documents (#37)
- port index constructor and close the loop with crawler (#38)
- static ranking for crawler (#41)
- persistent, interruptible crawling (#45)
- middle queue for rate limiting (#49)
- index v2 (positional indexing, perf improvs, field tagging, v1 isr) (#48)
- reject page based on `Content-Language` header (#52)
- split url queue into high and low scoring queue (#53)
- metrics for crawler (#50)
- async name resolution (#62)
- periodic crawler state snapshots (#63)
<<<<<<< HEAD
- index querying support with (docMapReader, ISRs, termReader, termDict) etc and more index niceties (#60)
=======
- parser improvements and html entity decoding (#66)
- url encoding and decoding, canonicalization (#68)
- add gzip support to requests (#69)
- split documents into chunk directories (#70)
- more document pruning and better configurability (#73)
>>>>>>> 71187f94

### Fixed
- Fix copying body data from buffer (#24)
- Improve performance by splitting one lock into many (#34)
- improve robots.txt throughput (probably) (#54)
- fix getaddrinfo failure handling (#58)
- catch exceptions around string parsing (#61)
- use spec-compliant header parsing in connection machinery (#67)
- fix: allow gzip reads of size 0 (#72)
- remove problematic alloca for const_cast (#74)

## [0.1.0] - 2025-02-07

### Added
- Basic in-memory crawler (#1).
- Non-blocking connect and SSL_connect (#11).
- Adjust URL frontier public API (#9).

### Fixed
- Don't add 1 to result of `EndingOfTag` without checking for `nullptr` (#10).

### Updated
- Update `lib` submodule and test include (#8).

### Infrastructure
- Initialize project structure.
- Add `clang-format` and `clang-tidy` configuration.<|MERGE_RESOLUTION|>--- conflicted
+++ resolved
@@ -23,15 +23,13 @@
 - metrics for crawler (#50)
 - async name resolution (#62)
 - periodic crawler state snapshots (#63)
-<<<<<<< HEAD
-- index querying support with (docMapReader, ISRs, termReader, termDict) etc and more index niceties (#60)
-=======
+- index querying support with (docMapReader, ISRs, sep opt positions idx, termReader, termDict) etc and more index niceties (#60)
+    - more details mostly in a index handoff doc soon
 - parser improvements and html entity decoding (#66)
 - url encoding and decoding, canonicalization (#68)
 - add gzip support to requests (#69)
 - split documents into chunk directories (#70)
 - more document pruning and better configurability (#73)
->>>>>>> 71187f94
 
 ### Fixed
 - Fix copying body data from buffer (#24)
