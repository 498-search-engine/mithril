--- conflicted
+++ resolved
@@ -100,12 +100,9 @@
 - added command line option for specifying directory for `./pagerank_sim` (#124)
 - index housekeeping to improve perf (now 100k in 40s), use sync points, termAnd improve (#125)
 - fix compile issue on VM, use globalstopwords dict (does give some postnsize idx decrease), lib compile bug fix (#126)
-<<<<<<< HEAD
+- reduce pagerank memory usage (#133)
 - ISRs now share a position index instead of creating their own (#134)
-=======
-- reduce pagerank memory usage (#133)
 - better integration of ranking, query & index (#137)
->>>>>>> 0b73052f
 
 ## [0.1.0] - 2025-02-07
 
