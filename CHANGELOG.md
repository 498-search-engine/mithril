--- conflicted
+++ resolved
@@ -69,11 +69,8 @@
 - searching `nocache` will disable client side query caching (#142)
 - added CLI option for binary output to pagerank_sim and no longer saves human readable output by default (#146)
 - add boolean presence ranking flags (#139)
-<<<<<<< HEAD
 - Made GenericTermReader to union over all fields, not just search the body (#152)
-=======
 - add basic multiterm support for ranking (#153)
->>>>>>> f23d2520
 
 ### Fixed
 
