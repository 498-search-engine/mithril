# Changelog

All notable changes to mithril will be documented in this file.

The format is based on [Keep a Changelog](https://keepachangelog.com/en/1.1.0/).

## [Unreleased]

### Added

- redirect support, crawler config reading, improve url parsing, normalization (#15)
- robots.txt handling (#25)
- google test capabilities (#28)
- add spdlog (#32)
- request timeout and max response size (#33)
- serialize/deserialize documents (#37)
- port index constructor and close the loop with crawler (#38)
- static ranking for crawler (#41)
- persistent, interruptible crawling (#45)
- middle queue for rate limiting (#49)
- index v2 (positional indexing, perf improvs, field tagging, v1 isr) (#48)
- reject page based on `Content-Language` header (#52)
- split url queue into high and low scoring queue (#53)
- metrics for crawler (#50)
- async name resolution (#62)
- periodic crawler state snapshots (#63)
- index querying support with (docMapReader, ISRs, sep opt positions idx, termReader, termDict) etc and more index niceties (#60)
  - more details mostly in a index handoff doc soon
- parser improvements and html entity decoding (#66)
- url encoding and decoding, canonicalization (#68)
- add gzip support to requests (#69)
- split documents into chunk directories (#70)
- more document pruning and better configurability (#73)
- parse <meta> tags in document (#75)
- index perf improvements after adding postn index, doubled throughput (#76)
- query module with support for term queries and performance measurement
  - implemented `Query` and `TermQuery` classes for basic term searching
  - added `query_driver` utility for testing and benchmarking term queries
  - integrated performance timing and formatted output for query evaluation
- Add project website to `User-Agent` header of crawler (#78)
- Add blacklist-after-the-fact capabilities (#78)
- expose metric with number of documents in corpus (#80)
- support trailing wildcards in robots.txt (#87)
- respect crawl-delay directive (#88)
- use lru caches in crawler (#92)
- support Crawler-delay directive (#92)
- web server module (w threadpool, nonblocking io, and static file serving) and minimal snappy clean frontend (#97)
- url parsing additions (#98)
- add subdomain & extension crawler ranking factors (#99)
- discard urls with score < 0 (#101)
- create Dockerfile for crawler (#102)
- add numbers in URL factors to crawler ranking (#104)
- last minute crawler config changes (#103)
- global and robust host-level rate limiting (#107)
- dns-level rate limiting over host-level (#111)
- add bm25 stats support in index for stastic ranking and dev POC, actually fix tired merge, improve position (add field tags) and core indexing (performance, cleanup) (#112)
  - anubhav will finish this!
- more config and metrics for rate limits and caching (#113)
- more metrics and attempts at improvements (#114)
- old middle queue host cooldown combined with rate limit (#117)
- introduced static ranking (#115)
- add pagerank support for index (#118)
- crawler deployment updates (#120, #122)
- init dynamic ranker (#121)
- first pass of querycoordinator integration (w searchplugin impl) in client server, better js, etc (#127)
- integrate query engine/coordinator with client server and CLOSE!THE!LOOP! 🥳 (#128)
- integrate ranking into everything (#130)
- manual document crawling (#138)
- searching `nocache` will disable client side query caching (#142)
- added CLI option for binary output to `pagerank_sim` and no longer saves human readable output by default (#146)
- add boolean presence ranking flags (#139)
- Made GenericTermReader to union over all fields, not just search the body (#152)
- add basic multiterm support for ranking (#153)
- add scripts that made us build idx1(/5)
- query coverage, density + position based ranking (#159)

### Fixed

- Fix copying body data from buffer (#24)
- Improve performance by splitting one lock into many (#34)
- improve robots.txt throughput (probably) (#54)
- fix getaddrinfo failure handling (#58)
- catch exceptions around string parsing (#61)
- use spec-compliant header parsing in connection machinery (#67)
- fix: allow gzip reads of size 0 (#72)
- remove problematic alloca for `const_cast` (#74)
- support desc field in commmon/doc, also test phrase searching (and based on position), make shouldstore pos less restrictive (#77)
- improve HTML parser handling of elements with attributes and comments (#78)
- make HTTP response header parsing more robust (#78)
- fix tracking of active robots requests (#78)
- correctly mark robots req as done after decode error (#79, #81)
- ensure valid status code range (#84)
- small header and cmake version fix to compile and get work on gcp vm (#86)
- gcp vm build, only use doc metadata in saving doc map to reduce mem use, ty @dsage (#90)
- fix: termReader freq, positions decoding as index encoded now (#91)
- fix connection eof empty headers bug (#92)
- perf-improvement: halve position index size + double throughput by more aggressive `shouldStorePos` + dsage invertedIdx `std::move(doc)` (#93)
- have anu's page rank stuff compile on VM (#95)
- cmake compile for apple clang + remove dupl compile warnings (#100)
- install libgomp1 in docker container (#106)
- clamp robots crawl delay to reasonable range (#109)
- check in flight robot requests at start of fill (#110)
- cleanup ranking & tests directory w.r.t to ranking tests (#116)
- fixed domain name whitelist being penalized + add `en.wikipedia.org` to whitelist for Crawler URL ranking (#115)
- normalize Static Ranker + fix some small issues (#119)
- only use fadvise dontneed on linux (#123)
- added command line option for specifying directory for `./pagerank_sim` (#124)
- index housekeeping to improve perf (now 100k in 40s), use sync points, termAnd improve (#125)
- fix compile issue on VM, use globalstopwords dict (does give some postnsize idx decrease), lib compile bug fix (#126)
- reduce pagerank memory usage (#133)
- ISRs now share a position index instead of creating their own (#134)
- better integration of ranking, query & index (#137)
- Fixed parser driver (#140)
- ISRs and Position Index now use memory mapped files instead of reading byte-by-byte from ifstreams (#141)
- Network support for query engine (#142)
- Fixed parser drive (#143)
- Changes from the runs on VM (perf/fixes for idx and ranking)(#132)
- Fixed mmap bug in QueryEngine (#144)
- Added favicon to front end (#150)
<<<<<<< HEAD
- improve idx devops scripts

=======
- Added frequency count for queries (#151)
- Added some code into QueryManager for token multiplicities (#152)
>>>>>>> 7129e567
## [0.1.0] - 2025-02-07

### Added

- Basic in-memory crawler (#1).
- Non-blocking connect and SSL_connect (#11).
- Adjust URL frontier public API (#9).

### Fixed

- Don't add 1 to result of `EndingOfTag` without checking for `nullptr` (#10).

### Updated

- Update `lib` submodule and test include (#8).

### Infrastructure

- Initialize project structure.
- Add `clang-format` and `clang-tidy` configuration.<|MERGE_RESOLUTION|>--- conflicted
+++ resolved
@@ -117,13 +117,10 @@
 - Changes from the runs on VM (perf/fixes for idx and ranking)(#132)
 - Fixed mmap bug in QueryEngine (#144)
 - Added favicon to front end (#150)
-<<<<<<< HEAD
-- improve idx devops scripts
-
-=======
 - Added frequency count for queries (#151)
 - Added some code into QueryManager for token multiplicities (#152)
->>>>>>> 7129e567
+- improve idx devops scripts (#153)
+
 ## [0.1.0] - 2025-02-07
 
 ### Added
