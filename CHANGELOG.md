--- conflicted
+++ resolved
@@ -39,11 +39,8 @@
 - respect crawl-delay directive (#88)
 - use lru caches in crawler (#92)
 - support Crawler-delay directive (#92)
-<<<<<<< HEAD
 - web server module (w threadpool, nonblocking io, and static file serving) and minimal snappy clean frontend (#97)
-=======
 - url parsing additions (#98)
->>>>>>> 85d79603
 
 ### Fixed
 - Fix copying body data from buffer (#24)
