# Changelog

All notable changes to mithril will be documented in this file.

The format is based on [Keep a Changelog](https://keepachangelog.com/en/1.1.0/).

## [Unreleased]

### Added

- redirect support, crawler config reading, improve url parsing, normalization (#15)
- robots.txt handling (#25)
- google test capabilities (#28)
- add spdlog (#32)
- request timeout and max response size (#33)
- serialize/deserialize documents (#37)
- port index constructor and close the loop with crawler (#38)
- static ranking for crawler (#41)
- persistent, interruptible crawling (#45)
- middle queue for rate limiting (#49)
- index v2 (positional indexing, perf improvs, field tagging, v1 isr) (#48)
- reject page based on `Content-Language` header (#52)
- split url queue into high and low scoring queue (#53)
- metrics for crawler (#50)
- async name resolution (#62)
- periodic crawler state snapshots (#63)
- index querying support with (docMapReader, ISRs, sep opt positions idx, termReader, termDict) etc and more index niceties (#60)
  - more details mostly in a index handoff doc soon
- parser improvements and html entity decoding (#66)
- url encoding and decoding, canonicalization (#68)
- add gzip support to requests (#69)
- split documents into chunk directories (#70)
- more document pruning and better configurability (#73)
- parse <meta> tags in document (#75)
- index perf improvements after adding postn index, doubled throughput (#76)
- query module with support for term queries and performance measurement
  - implemented `Query` and `TermQuery` classes for basic term searching
  - added `query_driver` utility for testing and benchmarking term queries
  - integrated performance timing and formatted output for query evaluation
- Add project website to `User-Agent` header of crawler (#78)
- Add blacklist-after-the-fact capabilities (#78)
- expose metric with number of documents in corpus (#80)
- support trailing wildcards in robots.txt (#87)
- respect crawl-delay directive (#88)
- use lru caches in crawler (#92)
- support Crawler-delay directive (#92)
- web server module (w threadpool, nonblocking io, and static file serving) and minimal snappy clean frontend (#97)
- url parsing additions (#98)
- add subdomain & extension crawler ranking factors (#99)
- discard urls with score < 0 (#101)
- create Dockerfile for crawler (#102)
- add numbers in URL factors to crawler ranking (#104)
- last minute crawler config changes (#103)
- global and robust host-level rate limiting (#107)
- dns-level rate limiting over host-level (#111)
- add bm25 stats support in index for stastic ranking and dev POC, actually fix tired merge, improve position (add field tags) and core indexing (performance, cleanup) (#112)
  - anubhav will finish this!
- more config and metrics for rate limits and caching (#113)
- more metrics and attempts at improvements (#114)
- old middle queue host cooldown combined with rate limit (#117)
- introduced static ranking (#115)
- add pagerank support for index (#118)
- crawler deployment updates (#120, #122)
- init dynamic ranker (#121)
- first pass of querycoordinator integration (w searchplugin impl) in client server, better js, etc (#127)
- integrate query engine/coordinator with client server and CLOSE!THE!LOOP! 🥳 (#128)
- integrate ranking into everything (#130)
- manual document crawling (#138)
- searching `nocache` will disable client side query caching (#142)
- added CLI option for binary output to `pagerank_sim` and no longer saves human readable output by default (#146)
- add boolean presence ranking flags (#139)
- Made GenericTermReader to union over all fields, not just search the body (#152)
- add basic multiterm support for ranking (#153)
- add scripts that made us build idx1(/5)
- query coverage, density + position based ranking (#159)
- Link server to mithril managers
- add order sensitive ranking & BM25 (#166)
- performance improvements to position index (#172)

### Fixed

- Fix copying body data from buffer (#24)
- Improve performance by splitting one lock into many (#34)
- improve robots.txt throughput (probably) (#54)
- fix getaddrinfo failure handling (#58)
- catch exceptions around string parsing (#61)
- use spec-compliant header parsing in connection machinery (#67)
- fix: allow gzip reads of size 0 (#72)
- remove problematic alloca for `const_cast` (#74)
- support desc field in commmon/doc, also test phrase searching (and based on position), make shouldstore pos less restrictive (#77)
- improve HTML parser handling of elements with attributes and comments (#78)
- make HTTP response header parsing more robust (#78)
- fix tracking of active robots requests (#78)
- correctly mark robots req as done after decode error (#79, #81)
- ensure valid status code range (#84)
- small header and cmake version fix to compile and get work on gcp vm (#86)
- gcp vm build, only use doc metadata in saving doc map to reduce mem use, ty @dsage (#90)
- fix: termReader freq, positions decoding as index encoded now (#91)
- fix connection eof empty headers bug (#92)
- perf-improvement: halve position index size + double throughput by more aggressive `shouldStorePos` + dsage invertedIdx `std::move(doc)` (#93)
- have anu's page rank stuff compile on VM (#95)
- cmake compile for apple clang + remove dupl compile warnings (#100)
- install libgomp1 in docker container (#106)
- clamp robots crawl delay to reasonable range (#109)
- check in flight robot requests at start of fill (#110)
- cleanup ranking & tests directory w.r.t to ranking tests (#116)
- fixed domain name whitelist being penalized + add `en.wikipedia.org` to whitelist for Crawler URL ranking (#115)
- normalize Static Ranker + fix some small issues (#119)
- only use fadvise dontneed on linux (#123)
- added command line option for specifying directory for `./pagerank_sim` (#124)
- index housekeeping to improve perf (now 100k in 40s), use sync points, termAnd improve (#125)
- fix compile issue on VM, use globalstopwords dict (does give some postnsize idx decrease), lib compile bug fix (#126)
- reduce pagerank memory usage (#133)
- ISRs now share a position index instead of creating their own (#134)
- better integration of ranking, query & index (#137)
- Fixed parser driver (#140)
- ISRs and Position Index now use memory mapped files instead of reading byte-by-byte from ifstreams (#141)
- Network support for query engine (#142)
- Fixed parser drive (#143)
- Changes from the runs on VM (perf/fixes for idx and ranking)(#132)
- Fixed mmap bug in QueryEngine (#144)
- Added favicon to front end (#150)
- Added frequency count for queries (#151)
- Added some code into QueryManager for token multiplicities (#152)
- Added support for config files on mithril_manager and wrote documentation for how to use (#153)
- better utf8 handling in json escaping for frontend (#161)
- Hooked up distributed backend with frontend web-server (#162)
- Sending urls and titles over network from backend (#163)
- Strip all HTML from title on frontend (#168)
- Fix hardcoded path (#171)
- optimize usage of positions in ranker (#170)
- downstream fixes after ranking (#172)
<<<<<<< HEAD
- limit ranking to 1k documents and results to 50 per worker (#173)
=======
>>>>>>> f343f84c

## [0.1.0] - 2025-02-07

### Added

- Basic in-memory crawler (#1).
- Non-blocking connect and SSL_connect (#11).
- Adjust URL frontier public API (#9).

### Fixed

- Don't add 1 to result of `EndingOfTag` without checking for `nullptr` (#10).

### Updated

- Update `lib` submodule and test include (#8).

### Infrastructure

- Initialize project structure.
- Add `clang-format` and `clang-tidy` configuration.<|MERGE_RESOLUTION|>--- conflicted
+++ resolved
@@ -130,10 +130,7 @@
 - Fix hardcoded path (#171)
 - optimize usage of positions in ranker (#170)
 - downstream fixes after ranking (#172)
-<<<<<<< HEAD
 - limit ranking to 1k documents and results to 50 per worker (#173)
-=======
->>>>>>> f343f84c
 
 ## [0.1.0] - 2025-02-07
 
