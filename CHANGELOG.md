# Changelog

All notable changes to mithril will be documented in this file.

The format is based on [Keep a Changelog](https://keepachangelog.com/en/1.1.0/).

## [Unreleased]

### Added
- redirect support, crawler config reading, improve url parsing, normalization (#15)
- robots.txt handling (#25)
- google test capabilities (#28)
- add spdlog (#32)
- request timeout and max response size (#33)
- serialize/deserialize documents (#37)
- port index constructor and close the loop with crawler (#38)
- static ranking for crawler (#41)
- persistent, interruptible crawling (#45)
- middle queue for rate limiting (#49)
- index v2 (positional indexing, perf improvs, field tagging, v1 isr) (#48)
- reject page based on `Content-Language` header (#52)
- split url queue into high and low scoring queue (#53)
- metrics for crawler (#50)
- async name resolution (#62)
- periodic crawler state snapshots (#63)
- index querying support with (docMapReader, ISRs, sep opt positions idx, termReader, termDict) etc and more index niceties (#60)
    - more details mostly in a index handoff doc soon
- parser improvements and html entity decoding (#66)
- url encoding and decoding, canonicalization (#68)
- add gzip support to requests (#69)
- split documents into chunk directories (#70)
- more document pruning and better configurability (#73)
- parse <meta> tags in document (#75)
- index perf improvements after adding postn index, doubled throughput (#76)
- Add project website to `User-Agent` header of crawler (#78)
- Add blacklist-after-the-fact capabilities (#78)
- expose metric with number of documents in corpus (#80)
- support trailing wildcards in robots.txt (#87)
- respect crawl-delay directive (#88)
- use lru caches in crawler (#92)
- support Crawler-delay directive (#92)
- web server module (w threadpool, nonblocking io, and static file serving) and minimal snappy clean frontend (#97)
- url parsing additions (#98)
- add subdomain & extension crawler ranking factors (#99)
- discard urls with score < 0 (#101)
- create Dockerfile for crawler (#102)
<<<<<<< HEAD
- last minute crawler config changes (#103)
=======
- add numbers in URL factors to crawler ranking (#104)
>>>>>>> 3fd9dd2b

### Fixed
- Fix copying body data from buffer (#24)
- Improve performance by splitting one lock into many (#34)
- improve robots.txt throughput (probably) (#54)
- fix getaddrinfo failure handling (#58)
- catch exceptions around string parsing (#61)
- use spec-compliant header parsing in connection machinery (#67)
- fix: allow gzip reads of size 0 (#72)
- remove problematic alloca for const_cast (#74)
- support desc field in commmon/doc, also test phrase searching (and based on position), make shouldstore pos less restrictive (#77)
- improve HTML parser handling of elements with attributes and comments (#78)
- make HTTP response header parsing more robust (#78)
- fix tracking of active robots requests (#78)
- correctly mark robots req as done after decode error (#79, #81)
- ensure valid status code range (#84)
- small header and cmake version fix to compile and get work on gcp vm (#86)
- gcp vm build, only use doc metadata in saving doc map to reduce mem use, ty @dsage (#90)
- fix: termReader freq, positions decoding as index encoded now  (#91)
- fix connection eof empty headers bug (#92)
- perf-improvement: halve position index size + double throughput by more aggressive `shouldStorePos` + dsage invertedIdx `std::move(doc)` (#93)
- have anu's page rank stuff compile on VM (#95)
- cmake compile for apple clang + remove dupl compile warnings (#100)

## [0.1.0] - 2025-02-07

### Added
- Basic in-memory crawler (#1).
- Non-blocking connect and SSL_connect (#11).
- Adjust URL frontier public API (#9).

### Fixed
- Don't add 1 to result of `EndingOfTag` without checking for `nullptr` (#10).

### Updated
- Update `lib` submodule and test include (#8).

### Infrastructure
- Initialize project structure.
- Add `clang-format` and `clang-tidy` configuration.<|MERGE_RESOLUTION|>--- conflicted
+++ resolved
@@ -44,11 +44,8 @@
 - add subdomain & extension crawler ranking factors (#99)
 - discard urls with score < 0 (#101)
 - create Dockerfile for crawler (#102)
-<<<<<<< HEAD
+- add numbers in URL factors to crawler ranking (#104)
 - last minute crawler config changes (#103)
-=======
-- add numbers in URL factors to crawler ranking (#104)
->>>>>>> 3fd9dd2b
 
 ### Fixed
 - Fix copying body data from buffer (#24)
