# Changelog

All notable changes to mithril will be documented in this file.

The format is based on [Keep a Changelog](https://keepachangelog.com/en/1.1.0/).

## [Unreleased]

### Added

- redirect support, crawler config reading, improve url parsing, normalization (#15)
- robots.txt handling (#25)
- google test capabilities (#28)
- add spdlog (#32)
- request timeout and max response size (#33)
- serialize/deserialize documents (#37)
- port index constructor and close the loop with crawler (#38)
- static ranking for crawler (#41)
- persistent, interruptible crawling (#45)
- middle queue for rate limiting (#49)
- index v2 (positional indexing, perf improvs, field tagging, v1 isr) (#48)
- reject page based on `Content-Language` header (#52)
- split url queue into high and low scoring queue (#53)
- metrics for crawler (#50)
- async name resolution (#62)
- periodic crawler state snapshots (#63)
- index querying support with (docMapReader, ISRs, sep opt positions idx, termReader, termDict) etc and more index niceties (#60)
  - more details mostly in a index handoff doc soon
- parser improvements and html entity decoding (#66)
- url encoding and decoding, canonicalization (#68)
- add gzip support to requests (#69)
- split documents into chunk directories (#70)
- more document pruning and better configurability (#73)
- parse <meta> tags in document (#75)
- index perf improvements after adding postn index, doubled throughput (#76)
- query module with support for term queries and performance measurement
  - implemented `Query` and `TermQuery` classes for basic term searching
  - added `query_driver` utility for testing and benchmarking term queries
  - integrated performance timing and formatted output for query evaluation
- Add project website to `User-Agent` header of crawler (#78)
- Add blacklist-after-the-fact capabilities (#78)
- expose metric with number of documents in corpus (#80)
- support trailing wildcards in robots.txt (#87)
- respect crawl-delay directive (#88)
- use lru caches in crawler (#92)
- support Crawler-delay directive (#92)
- web server module (w threadpool, nonblocking io, and static file serving) and minimal snappy clean frontend (#97)
- url parsing additions (#98)
- add subdomain & extension crawler ranking factors (#99)
- discard urls with score < 0 (#101)
- create Dockerfile for crawler (#102)
- add numbers in URL factors to crawler ranking (#104)
- last minute crawler config changes (#103)
- global and robust host-level rate limiting (#107)
- dns-level rate limiting over host-level (#111)
- add bm25 stats support in index for stastic ranking and dev POC, actually fix tired merge, improve position (add field tags) and core indexing (performance, cleanup) (#112)
  - anubhav will finish this!
- more config and metrics for rate limits and caching (#113)
- more metrics and attempts at improvements (#114)
- old middle queue host cooldown combined with rate limit (#117)
- introduced static ranking (#115)
- add pagerank support for index (#118)
- crawler deployment updates (#120, #122)
- init dynamic ranker (#121)
- first pass of querycoordinator integration (w searchplugin impl) in client server, better js, etc (#127)
- integrate query engine/coordinator with client server and CLOSE!THE!LOOP! 🥳 (#128)
- integrate ranking into everything (#130)
- manual document crawling (#138)
- searching `nocache` will disable client side query caching (#142)
- added CLI option for binary output to `pagerank_sim` and no longer saves human readable output by default (#146)
- add boolean presence ranking flags (#139)
- Made GenericTermReader to union over all fields, not just search the body (#152)
- add basic multiterm support for ranking (#153)
- add scripts that made us build idx1(/5)
- query coverage, density + position based ranking (#159)
- Link server to mithril managers (#168)
- Add proper field, title, url, desc logic to query (#169)
- Do proper linking of coordinator and stopwards, add identity ISR, and move stopward logic to ISR (#164)
- Link server to mithril managers
- add order sensitive ranking & BM25 (#166)
- performance improvements to position index (#172)
- Query Engine V2, add in decorator to quries, AND/OR/NOT, FIELD, QUOTE queries working (#149)
- truncate url link text (#188)
<<<<<<< HEAD
- stream snippets to client (#193)
=======
- add coalescing of urls + filter out duplicate urls on frontend (#192)
>>>>>>> b4f4a942

### Fixed

- Fix copying body data from buffer (#24)
- Improve performance by splitting one lock into many (#34)
- improve robots.txt throughput (probably) (#54)
- fix getaddrinfo failure handling (#58)
- catch exceptions around string parsing (#61)
- use spec-compliant header parsing in connection machinery (#67)
- fix: allow gzip reads of size 0 (#72)
- remove problematic alloca for `const_cast` (#74)
- support desc field in commmon/doc, also test phrase searching (and based on position), make shouldstore pos less restrictive (#77)
- improve HTML parser handling of elements with attributes and comments (#78)
- make HTTP response header parsing more robust (#78)
- fix tracking of active robots requests (#78)
- correctly mark robots req as done after decode error (#79, #81)
- ensure valid status code range (#84)
- small header and cmake version fix to compile and get work on gcp vm (#86)
- gcp vm build, only use doc metadata in saving doc map to reduce mem use, ty @dsage (#90)
- fix: termReader freq, positions decoding as index encoded now (#91)
- fix connection eof empty headers bug (#92)
- perf-improvement: halve position index size + double throughput by more aggressive `shouldStorePos` + dsage invertedIdx `std::move(doc)` (#93)
- have anu's page rank stuff compile on VM (#95)
- cmake compile for apple clang + remove dupl compile warnings (#100)
- install libgomp1 in docker container (#106)
- clamp robots crawl delay to reasonable range (#109)
- check in flight robot requests at start of fill (#110)
- cleanup ranking & tests directory w.r.t to ranking tests (#116)
- fixed domain name whitelist being penalized + add `en.wikipedia.org` to whitelist for Crawler URL ranking (#115)
- normalize Static Ranker + fix some small issues (#119)
- only use fadvise dontneed on linux (#123)
- added command line option for specifying directory for `./pagerank_sim` (#124)
- index housekeeping to improve perf (now 100k in 40s), use sync points, termAnd improve (#125)
- fix compile issue on VM, use globalstopwords dict (does give some postnsize idx decrease), lib compile bug fix (#126)
- reduce pagerank memory usage (#133)
- ISRs now share a position index instead of creating their own (#134)
- better integration of ranking, query & index (#137)
- Fixed parser driver (#140)
- ISRs and Position Index now use memory mapped files instead of reading byte-by-byte from ifstreams (#141)
- Network support for query engine (#142)
- Fixed parser drive (#143)
- Changes from the runs on VM (perf/fixes for idx and ranking)(#132)
- Fixed mmap bug in QueryEngine (#144)
- Added favicon to front end (#150)
- Added frequency count for queries (#151)
- Added some code into QueryManager for token multiplicities (#152)
- cloud orchestration with scripting and loop closure (#160)
- Added support for config files on mithril_manager and wrote documentation for how to use (#153)
- better utf8 handling in json escaping for frontend (#161)
- Hooked up distributed backend with frontend web-server (#162)
- Sending urls and titles over network from backend (#163)
- Strip all HTML from title on frontend (#168)
- Fix hardcoded path (#171)
- optimize usage of positions in ranker (#170)
- downstream fixes after ranking (#172)
- precompute offsets in term dictionary (#177)
- fix description term decorator (#178)
- fix ranking singleton design (#176)
- Limit network throughput and merge amounts (#180)
- Add short circuit for larger rank queries (#179)
- Skip position lookup for stopwords in ranking (#181)
- Ensure that parser properly handles whitespace separated title, url, and desc tokens
- get query results' snippets from corpus + format (#178)
- query results total count displays instead of only 50 (#179)
- fix ranking tokenization (#182)
- add circuitbreakers (#185)
- allow for missing mithril docs (#184)
- add numbers to ranking (#187)
- fix result count on local query manager (#196)

## [0.1.0] - 2025-02-07

### Added

- Basic in-memory crawler (#1).
- Non-blocking connect and SSL_connect (#11).
- Adjust URL frontier public API (#9).

### Fixed

- Don't add 1 to result of `EndingOfTag` without checking for `nullptr` (#10).

### Updated

- Update `lib` submodule and test include (#8).

### Infrastructure

- Initialize project structure.
- Add `clang-format` and `clang-tidy` configuration.<|MERGE_RESOLUTION|>--- conflicted
+++ resolved
@@ -81,11 +81,8 @@
 - performance improvements to position index (#172)
 - Query Engine V2, add in decorator to quries, AND/OR/NOT, FIELD, QUOTE queries working (#149)
 - truncate url link text (#188)
-<<<<<<< HEAD
+- add coalescing of urls + filter out duplicate urls on frontend (#192)
 - stream snippets to client (#193)
-=======
-- add coalescing of urls + filter out duplicate urls on frontend (#192)
->>>>>>> b4f4a942
 
 ### Fixed
 
