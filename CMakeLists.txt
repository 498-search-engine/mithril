cmake_minimum_required(VERSION 3.25)
project(Mithril VERSION 0.1.0
        DESCRIPTION "a search engine system"
        LANGUAGES CXX)

set(CMAKE_CXX_STANDARD 20)
set(CMAKE_CXX_STANDARD_REQUIRED ON)
set(CMAKE_CXX_EXTENSIONS OFF)

add_compile_definitions(
    $<$<CONFIG:Debug>:SPDLOG_ACTIVE_LEVEL=SPDLOG_LEVEL_TRACE>
    $<$<NOT:$<CONFIG:Debug>>:SPDLOG_ACTIVE_LEVEL=SPDLOG_LEVEL_INFO>
)

<<<<<<< HEAD
option(USE_JEMALLOC "Use jemalloc as memory allocator" OFF)

if(USE_JEMALLOC)
    find_package(PkgConfig REQUIRED)
    pkg_check_modules(JEMALLOC jemalloc)

    if(JEMALLOC_FOUND)
        message(STATUS "Using jemalloc allocator")

        # Set compile definition to indicate jemalloc is available
        add_compile_definitions(USE_JEMALLOC)

        # Add the linker flag globally
        set(CMAKE_EXE_LINKER_FLAGS "${CMAKE_EXE_LINKER_FLAGS} -ljemalloc")
        set(CMAKE_SHARED_LINKER_FLAGS "${CMAKE_SHARED_LINKER_FLAGS} -ljemalloc")

        # Add include directories globally
        include_directories(${JEMALLOC_INCLUDE_DIRS})
    else()
        message(WARNING "jemalloc requested but not found. Using standard allocator.")
    endif()
endif()
=======
# Setup bin pipeline
set(DESTINATION_DIR "${CMAKE_BINARY_DIR}/../bin")
file(MAKE_DIRECTORY ${DESTINATION_DIR})
function(add_executable_with_copy target)
    add_executable(${target} ${ARGN})
    add_custom_command(
        TARGET ${target} POST_BUILD
        COMMAND ${CMAKE_COMMAND} -E copy
            $<TARGET_FILE:${target}>
            ${DESTINATION_DIR}
        COMMENT "Copying ${target} to ${DESTINATION_DIR}"
    )
endfunction()
>>>>>>> 2692a48c

# Add subdirectories
add_subdirectory(external)
add_subdirectory(lib)
add_subdirectory(common)
add_subdirectory(crawler)
add_subdirectory(index)
add_subdirectory(ranking)
add_subdirectory(web)
add_subdirectory(tests)<|MERGE_RESOLUTION|>--- conflicted
+++ resolved
@@ -12,7 +12,6 @@
     $<$<NOT:$<CONFIG:Debug>>:SPDLOG_ACTIVE_LEVEL=SPDLOG_LEVEL_INFO>
 )
 
-<<<<<<< HEAD
 option(USE_JEMALLOC "Use jemalloc as memory allocator" OFF)
 
 if(USE_JEMALLOC)
@@ -35,7 +34,7 @@
         message(WARNING "jemalloc requested but not found. Using standard allocator.")
     endif()
 endif()
-=======
+
 # Setup bin pipeline
 set(DESTINATION_DIR "${CMAKE_BINARY_DIR}/../bin")
 file(MAKE_DIRECTORY ${DESTINATION_DIR})
@@ -49,7 +48,6 @@
         COMMENT "Copying ${target} to ${DESTINATION_DIR}"
     )
 endfunction()
->>>>>>> 2692a48c
 
 # Add subdirectories
 add_subdirectory(external)
