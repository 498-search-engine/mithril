#include "UrlFrontier.h"

#include "CrawlerMetrics.h"
#include "Robots.h"
#include "ThreadSync.h"
#include "core/locks.h"
#include "core/optional.h"
#include "http/URL.h"

#include <algorithm>
#include <cassert>
#include <cstddef>
#include <cstdint>
#include <iterator>
#include <set>
#include <string>
#include <string_view>
#include <unistd.h>
#include <utility>
#include <vector>
#include <spdlog/spdlog.h>

namespace mithril {

namespace {

bool HasInvalidChars(std::string_view str) {
    return std::any_of(str.begin(), str.end(), [](unsigned char c) { return c <= 0x20 || c > 0x7E; });
}

bool IsValidUrl(std::string_view url) {
    return url.length() >= http::MinUrlLength && url.length() <= http::MaxUrlLength && !HasInvalidChars(url);
}

constexpr unsigned int URLHighScoreCutoff = 90;        // Score >= 90 is "high"
constexpr unsigned int URLHighScoreQueuePercent = 90;  // Take from "high" scoring urls 90% of the time

}  //  namespace

UrlFrontier::UrlFrontier(const std::string& frontierDirectory, size_t concurrentRobotsRequests, size_t robotsCacheSize)
    : urlQueue_(frontierDirectory, URLHighScoreCutoff, URLHighScoreQueuePercent),
      robotRulesCache_(concurrentRobotsRequests, robotsCacheSize) {}

void UrlFrontier::InitSync(ThreadSync& sync) {
    sync.RegisterCV(&robotsCv_);
    sync.RegisterCV(&freshURLsCv_);
    sync.RegisterCV(&urlQueueCv_);
}

size_t UrlFrontier::TotalSize() const {
    core::LockGuard queueLock(urlQueueMu_);
    return urlQueue_.TotalSize();
}

bool UrlFrontier::Empty() const {
    {
        core::LockGuard queueLock(urlQueueMu_);
        if (!urlQueue_.Empty()) {
            return false;
        }
    }
    {
        core::LockGuard lock(freshURLsMu_);
        if (!freshURLs_.empty()) {
            return false;
        }
    }
    return true;
}

bool UrlFrontier::CopyStateToDirectory(const std::string& directory) const {
    core::LockGuard lock(urlQueueMu_);
    return urlQueue_.CopyStateToDirectory(directory);
}

void UrlFrontier::RobotsRequestsThread(ThreadSync& sync) {
    while (true) {
        ProcessRobotsRequests(sync);
        if (sync.ShouldShutdown()) {
            break;
        }
        sync.MaybePause();
    }
    spdlog::info("frontier robots thread terminating");
}

void UrlFrontier::FreshURLsThread(ThreadSync& sync) {
    {
        core::LockGuard lock(urlQueueMu_);
        FrontierSize.Set(urlQueue_.TotalSize());
        FrontierQueueSize.Set(urlQueue_.Size());
    }
    {
        core::LockGuard lock(freshURLsMu_);
        FrontierFreshURLs.Set(freshURLs_.size());
    }

    while (true) {
        ProcessFreshURLs(sync);
        if (sync.ShouldShutdown()) {
            break;
        }
        sync.MaybePause();
    }
    spdlog::info("frontier fresh urls thread terminating");
}

void UrlFrontier::ProcessRobotsRequests(ThreadSync& sync) {
    {
        core::LockGuard lock(robotsCacheMu_);
        // Wait until we have requests to execute. We only ever get new requests
        // to process when ProcessRobotsRequests processes fresh URLs.
        robotsCv_.Wait(lock, [&]() { return robotRulesCache_.PendingRequests() > 0 || sync.ShouldSynchronize(); });
        if (sync.ShouldSynchronize()) {
            return;
        }

        size_t before = robotRulesCache_.PendingRequests();
<<<<<<< HEAD
        robotRulesCache_.ProcessPendingRequests();
=======
        auto robotsWait = robotRulesCache_.ProcessPendingRequests();
        if (robotsWait != 0) {
            lock.Unlock();
            usleep(robotsWait * 750L);  // 75% of time
            return;
        }
>>>>>>> 07109e70
        if (robotRulesCache_.PendingRequests() >= before) {
            // No requests finished on call to ProcessPendingRequests
            return;
        }
    }

    usleep(1);

    // Process completed robots.txt fetches
    std::set<std::string> allowedURLs;
    {
        core::LockGuard waitingLock(waitingUrlsMu_);
        core::LockGuard robotsLock(robotsCacheMu_);

        auto& completed = robotRulesCache_.CompletedFetchs();
        while (!completed.empty()) {
            auto it = urlsWaitingForRobots_.find(completed.back());
            completed.pop_back();
            if (it == urlsWaitingForRobots_.end()) {
                continue;
            }

            auto host = it->first;
            auto urls = std::move(it->second);
            urlsWaitingForRobotsCount_ -= urls.size();
            urlsWaitingForRobots_.erase(it);

            const auto* robots = robotRulesCache_.GetOrFetch(host);
            if (robots == nullptr) {
                // robots.txt page was invalid in some way, don't fetch any
                // results.
                continue;
            }

            // The cache has fetched and resolved the robots.txt page for this
            // canonical host. Process all queued URLs.
            for (auto& url : urls) {
                if (robots->Allowed(url.path)) {
                    allowedURLs.insert(std::move(url.url));
                }
            }
        }

        WaitingRobotsHosts.Set(urlsWaitingForRobots_.size());
        WaitingRobotsURLs.Set(urlsWaitingForRobotsCount_);
    }

    if (!allowedURLs.empty()) {
        core::LockGuard queueLock(urlQueueMu_);
        for (const auto& url : allowedURLs) {
            urlQueue_.PushURL(url);
        }
        urlQueueCv_.Broadcast();
        FrontierSize.Set(urlQueue_.TotalSize());
        FrontierQueueSize.Set(urlQueue_.Size());
    }
}

void UrlFrontier::GetURLs(ThreadSync& sync, size_t max, std::vector<std::string>& out, bool atLeastOne) {
    GetURLsFiltered(sync, max, out, [](std::string_view) { return true; });
}

void UrlFrontier::PushURL(std::string u) {
    core::LockGuard lock(freshURLsMu_);
    freshURLs_.push_back(std::move(u));
    FrontierFreshURLs.Set(freshURLs_.size());
    freshURLsCv_.Signal();
}

void UrlFrontier::PushURLs(std::vector<std::string>& urls) {
    core::LockGuard lock(freshURLsMu_);
    for (auto& url : urls) {
        freshURLs_.push_back(std::move(url));
    }
    FrontierFreshURLs.Set(freshURLs_.size());
    freshURLsCv_.Broadcast();
}

void UrlFrontier::ProcessFreshURLs(ThreadSync& sync) {
    // 0. Wait for fresh URLs
    std::vector<std::string> urls;
    {
        core::LockGuard freshLock(freshURLsMu_);
        freshURLsCv_.Wait(freshLock, [&]() { return !freshURLs_.empty() || sync.ShouldSynchronize(); });
        if (sync.ShouldSynchronize()) {
            return;
        }

        urls = std::move(freshURLs_);
        freshURLs_.clear();
        FrontierFreshURLs.Zero();
    }

    SPDLOG_TRACE("starting processing of {} fresh urls", urls.size());

    std::vector<http::URL> validURLs;
    validURLs.reserve(urls.size());

    // 1. Validate and parse URLs
    for (const auto& url : urls) {
        if (!IsValidUrl(url)) {
            continue;
        }
        auto parsed = http::ParseURL(url);
        if (!parsed) {
            continue;
        }
        validURLs.push_back(std::move(*parsed));
    }

    if (validURLs.empty()) {
        SPDLOG_TRACE("finished processing of fresh urls: no valid urls");
        return;
    }

    // 2. Discard already seen URLs
    std::vector<http::URL*> newURLs;
    newURLs.reserve(validURLs.size());
    {
        auto seen = std::set<std::string_view>{};
        core::LockGuard queueLock(urlQueueMu_);
        for (auto& url : validURLs) {
            if (seen.contains(url.url) || urlQueue_.Seen(url.url)) {
                continue;
            }
            seen.insert(url.url);
            newURLs.push_back(&url);
        }
    }

    if (newURLs.empty()) {
        SPDLOG_TRACE("finished processing of fresh urls: no new urls");
        return;
    }

    // 3. Compute canonical host names for robots.txt lookup
    std::vector<http::CanonicalHost> canonicalHosts;
    canonicalHosts.reserve(newURLs.size());
    std::transform(newURLs.begin(),
                   newURLs.end(),
                   std::back_inserter(canonicalHosts),
                   [](const http::URL* url) -> http::CanonicalHost { return http::CanonicalizeHost(*url); });

    enum class RobotsLookupResult : uint8_t { NotCached, Allowed, Disallowed };

    // 4. Look up robots.txt ruleset (if in memory)
    assert(newURLs.size() == canonicalHosts.size());
    std::vector<RobotsLookupResult> robotResults;
    robotResults.reserve(canonicalHosts.size());
    {
        core::LockGuard robotsLock(robotsCacheMu_);
        for (size_t i = 0; i < canonicalHosts.size(); ++i) {
            const auto* robots = robotRulesCache_.GetOrFetch(canonicalHosts[i]);
            if (robots == nullptr) {
                robotResults.push_back(RobotsLookupResult::NotCached);
            } else if (robots->Allowed(newURLs[i]->path)) {
                robotResults.push_back(RobotsLookupResult::Allowed);
            } else {
                robotResults.push_back(RobotsLookupResult::Disallowed);
            }
        }
    }

    // 5. Enqueue URLs that aren't ready to waiting list and discard disallowed URLs
    assert(newURLs.size() == robotResults.size());
    std::vector<http::URL*> pushURLs;
    pushURLs.reserve(newURLs.size());
    {
        core::LockGuard waitingLock(waitingUrlsMu_);
        for (size_t i = 0; i < newURLs.size(); ++i) {
            switch (robotResults[i]) {
            case RobotsLookupResult::NotCached:
                {
                    // robots.txt rules are not cached in memory. Push onto waiting
                    // queue.
                    size_t sizeBefore = urlsWaitingForRobots_.size();
                    urlsWaitingForRobots_[canonicalHosts[i]].push_back(std::move(*newURLs[i]));
                    if (sizeBefore != urlsWaitingForRobots_.size()) {
                        // Notify that a new request for a robots.txt page is available
                        robotsCv_.Signal();
                    }
                    ++urlsWaitingForRobotsCount_;
                    break;
                }
            case RobotsLookupResult::Allowed:
                pushURLs.push_back(newURLs[i]);
                break;
            case RobotsLookupResult::Disallowed:
                // Do nothing
                break;
            }
        }
        WaitingRobotsHosts.Set(urlsWaitingForRobots_.size());
        WaitingRobotsURLs.Set(urlsWaitingForRobotsCount_);
    }

    if (pushURLs.empty()) {
        SPDLOG_TRACE("finished processing of fresh urls: no ready urls, {} awaiting robots.txt", newURLs.size());
        return;
    }

    // 6. Push all allowed, ready to fetch URLs onto frontier
    {
        core::LockGuard queueLock(urlQueueMu_);
        for (auto* url : pushURLs) {
            urlQueue_.PushURL(url->url);
        }
        FrontierSize.Set(urlQueue_.TotalSize());
        FrontierQueueSize.Set(urlQueue_.Size());
    }
    urlQueueCv_.Broadcast();

    SPDLOG_TRACE("finished processing of fresh urls: {} urls pushed, {} awaiting robots.txt",
                 pushURLs.size(),
                 newURLs.size() - pushURLs.size());
}

void UrlFrontier::DumpPendingURLs(std::vector<std::string>& urls) {
    {
        core::LockGuard freshLock(freshURLsMu_);
        for (const auto& url : freshURLs_) {
            urls.push_back(url);
        }
    }
    {
        core::LockGuard waitingLock(waitingUrlsMu_);
        for (const auto& entry : urlsWaitingForRobots_) {
            for (const auto& url : entry.second) {
                urls.push_back(url.url);
            }
        }
    }
}

void UrlFrontier::TouchRobotRequestTimeouts() {
    core::LockGuard robotsLock(robotsCacheMu_);
    robotRulesCache_.TouchRobotRequestTimeouts();
}

core::Optional<unsigned long> UrlFrontier::LookUpCrawlDelayNonblocking(const http::CanonicalHost& host,
                                                                       unsigned long defaultDelay) {
    core::LockGuard lock(robotsCacheMu_, core::DeferLock);
    if (!lock.TryLock()) {
        return core::nullopt;
    }

    const auto* res = robotRulesCache_.GetOrFetch(host);
    if (res == nullptr) {
        return core::nullopt;
    }
    return res->CrawlDelay().ValueOr(defaultDelay);
}

}  // namespace mithril<|MERGE_RESOLUTION|>--- conflicted
+++ resolved
@@ -116,16 +116,12 @@
         }
 
         size_t before = robotRulesCache_.PendingRequests();
-<<<<<<< HEAD
-        robotRulesCache_.ProcessPendingRequests();
-=======
         auto robotsWait = robotRulesCache_.ProcessPendingRequests();
         if (robotsWait != 0) {
             lock.Unlock();
             usleep(robotsWait * 750L);  // 75% of time
             return;
         }
->>>>>>> 07109e70
         if (robotRulesCache_.PendingRequests() >= before) {
             // No requests finished on call to ProcessPendingRequests
             return;
