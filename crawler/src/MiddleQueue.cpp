#include "MiddleQueue.h"

#include "Clock.h"
#include "Config.h"
#include "CrawlerMetrics.h"
#include "ThreadSync.h"
#include "UrlFrontier.h"
#include "core/algorithm.h"
#include "core/memory.h"
#include "core/optional.h"
#include "http/URL.h"

#include <algorithm>
#include <cassert>
#include <cstddef>
#include <limits>
#include <string>
#include <string_view>
#include <unistd.h>
#include <utility>
#include <vector>

namespace mithril {

MiddleQueue::MiddleQueue(UrlFrontier* frontier, const CrawlerConfig& config)
    : MiddleQueue(frontier,
                  config.middle_queue_queue_count,
                  config.middle_queue_url_batch_size,
                  config.middle_queue_host_url_limit,
                  config.middle_queue_utilization_target,
                  config.default_crawl_delay_ms) {}

MiddleQueue::MiddleQueue(UrlFrontier* frontier,
                         size_t numQueues,
                         size_t urlBatchSize,
                         size_t hostUrlLimit,
                         double queueUtilizationTarget,
                         unsigned long defaultCrawlDelayMs)
    : frontier_(frontier),
      n_(numQueues),
      urlBatchSize_(urlBatchSize),
      hostUrlLimit_(hostUrlLimit),
      queueUtilizationTarget_(queueUtilizationTarget),
      defaultCrawlDelayMs_(defaultCrawlDelayMs) {
    queues_.resize(numQueues, nullptr);
    emptyQueues_.resize(numQueues, 0);
    for (size_t i = 0; i < numQueues; ++i) {
        emptyQueues_[i] = numQueues - i - 1;
    }
}

void MiddleQueue::RestoreFrom(std::vector<std::string>& urls) {
    for (auto& url : urls) {
        AcceptURL(std::move(url));
    }
}

void MiddleQueue::DumpQueuedURLs(std::vector<std::string>& out) {
    for (const auto& entry : hosts_) {
        auto cpy = entry.second->queue;
        while (!cpy.empty()) {
            out.push_back(std::move(cpy.front()));
            cpy.pop();
        }
    }
}

void MiddleQueue::GetURLs(ThreadSync& sync, size_t max, std::vector<std::string>& out, bool atLeastOne) {
    auto totalTargetQueuedURLs = n_ * urlBatchSize_;
    auto utilization = QueueUtilization();
    if (totalQueuedURLs_ < totalTargetQueuedURLs || utilization < queueUtilizationTarget_) {
        if (utilization < queueUtilizationTarget_) {
            // This doesn't happen that frequently. Take this opportunity to
            // clean up any empty hosts.
            CleanEmptyHosts();
        }

        std::vector<std::string> r;
        r.reserve(totalTargetQueuedURLs);

        bool wait = atLeastOne && ActiveQueueCount() == 0;

        // Get URLs from the frontier that match the WantURL() predicate
        frontier_->GetURLsFiltered(
            sync, totalTargetQueuedURLs, r, [this](std::string_view url) { return WantURL(url); }, wait);
        if (sync.ShouldSynchronize()) {
            return;
        }

        // Push all obtained URLs into the middle queue
        for (auto url : r) {
            AcceptURL(std::move(url));
        }
    }

    auto now = MonotonicTimeMs();

    // Try to return up to max URLs by going round-robin through the active
    // queue set. A queue is only popped from if the time since the last crawl
    // is acceptable.
    size_t maxPossibleReady = std::min(max, n_);
    size_t added = 0;

    if (ActiveQueueCount() > 0) {
        auto waitDuration = std::numeric_limits<long>::max();
        bool anyReady = false;

        for (size_t i = 0; i < n_; ++i, k_ = (k_ + 1) % n_) {
            auto* record = queues_[k_];
            if (record == nullptr || record->queue.empty()) {
                continue;
            }

            if (record->waitingDelayLookup) {
                auto delay = frontier_->LookUpCrawlDelayNonblocking(record->host, 0);
                if (delay.HasValue()) {
                    record->waitingDelayLookup = false;
                    record->crawlDelayMs = CrawlDelayFromDirective(*delay);
                } else {
                    // Still waiting
                    continue;
                }
            }

<<<<<<< HEAD
            if (now < record->earliestNextCrawl) {
                waitDuration = std::min(waitDuration, record->earliestNextCrawl - now);
=======
            auto hostWait =
                limiter_->TryLeaseHost(record->host.host, record->host.NonEmptyPort(), now, record->crawlDelayMs);
            if (hostWait != 0) {
                // Need to wait for host
                waitDuration = std::min(waitDuration, hostWait);
>>>>>>> 07109e70
                continue;
            }

            anyReady = true;
            out.push_back(PopFromHost(now, *record));
            ++added;
            if (added >= maxPossibleReady) {
                k_ = (k_ + 1) % n_;
                break;
            }
        }

        if (!anyReady && atLeastOne && waitDuration != std::numeric_limits<long>::max()) {
            // We are waiting for the next delayed crawl to be ready.
            usleep(waitDuration * 1000 / 2);
        }
    }

    MiddleQueueActiveQueueCount.Set(ActiveQueueCount());
    MiddleQueueTotalQueuedURLs.Set(totalQueuedURLs_);
    MiddleQueueTotalHosts.Set(hosts_.size());
}

size_t MiddleQueue::ActiveQueueCount() const {
    return n_ - emptyQueues_.size();
}

double MiddleQueue::QueueUtilization() const {
    return static_cast<double>(ActiveQueueCount()) / static_cast<double>(n_);
}

void MiddleQueue::AcceptURL(std::string url) {
    auto parsed = http::ParseURL(url);
    if (!parsed) {
        return;
    }
    auto canonicalHost = http::CanonicalizeHost(*parsed);

    auto recordIt = hosts_.find(canonicalHost.url);
    if (recordIt != hosts_.end()) {
        PushURLForHost(std::move(url), recordIt->second.Get());
    } else {
        PushURLForNewHost(std::move(url), canonicalHost);
    }
}

void MiddleQueue::PushURLForHost(std::string url, HostRecord* record) {
    record->queue.push(std::move(url));
    ++totalQueuedURLs_;

    if (!record->activeQueue.HasValue() && !emptyQueues_.empty()) {
        // Have a empty queue, assign this host to the queue
        AssignFreeQueue(record);
    }
}

void MiddleQueue::PushURLForNewHost(long now, std::string url, const http::CanonicalHost& host) {
    auto record = core::MakeUnique<HostRecord>(HostRecord{
        .host = host,
        .waitingDelayLookup = true,
        .crawlDelayMs = defaultCrawlDelayMs_,
        .earliestNextCrawl = now,
        .queue = {},
        .activeQueue = {},
    });

    auto delay = frontier_->LookUpCrawlDelayNonblocking(host, 0);
    if (delay.HasValue()) {
        record->waitingDelayLookup = false;
        record->crawlDelayMs = CrawlDelayFromDirective(*delay);
    }

    auto it = hosts_.insert({
        host.url,
        std::move(record),
    });
    assert(it.second);

    PushURLForHost(std::move(url), it.first->second.Get());
}

std::string MiddleQueue::PopFromHost(long now, HostRecord& record) {
    assert(!record.queue.empty());
    assert(!record.waitingDelayLookup);
    assert(record.earliestNextCrawl <= now);
    assert(record.activeQueue.HasValue());

    auto url = std::move(record.queue.front());
    record.queue.pop();
    --totalQueuedURLs_;

    record.earliestNextCrawl = static_cast<long>(static_cast<unsigned long>(now) + record.crawlDelayMs);
    if (record.queue.empty()) {
        // The host's queue is now empty, remove it from the active queue set
        queues_[*record.activeQueue] = nullptr;
        emptyQueues_.push_back(*record.activeQueue);
        record.activeQueue = core::nullopt;
        PopulateActiveQueues();
    }

    return url;
}

void MiddleQueue::PopulateActiveQueues() {
    size_t available = emptyQueues_.size();
    auto it = hosts_.begin();
    while (available > 0 && it != hosts_.end()) {
        if (it->second->activeQueue.HasValue() || it->second->queue.empty()) {
            ++it;
            continue;
        }
        AssignFreeQueue(it->second.Get());
        --available;
        ++it;
    }
}

void MiddleQueue::CleanEmptyHosts() {
    auto now = MonotonicTimeMs();
    for (auto it = hosts_.begin(); it != hosts_.end();) {
        if (it->second->queue.empty() && now >= it->second->earliestNextCrawl + it->second->crawlDelayMs) {
            assert(!it->second->activeQueue.HasValue());
            it = hosts_.erase(it);
        } else {
            ++it;
        }
    }
}

void MiddleQueue::AssignFreeQueue(HostRecord* record) {
    assert(!emptyQueues_.empty());
    auto emptyQueueNum = emptyQueues_.back();
    emptyQueues_.pop_back();

    queues_[emptyQueueNum] = record;
    record->activeQueue = {emptyQueueNum};
}

bool MiddleQueue::WantURL(std::string_view url) const {
    // TODO: this may be a bit slow. How can we improve this?
    auto parsed = http::ParseURL(url);
    if (!parsed) {
        return true;
    }
    auto host = http::CanonicalizeHost(*parsed).url;
    if (auto it = hosts_.find(host); it != hosts_.end()) {
        return it->second->queue.size() < hostUrlLimit_;
    }
    return true;
}


unsigned long MiddleQueue::CrawlDelayFromDirective(unsigned long directive) const {
    // Clamp between default and 30 seconds
    return core::clamp(directive * 1000UL, defaultCrawlDelayMs_, 30UL * 1000UL);
}

}  // namespace mithril<|MERGE_RESOLUTION|>--- conflicted
+++ resolved
@@ -122,16 +122,11 @@
                 }
             }
 
-<<<<<<< HEAD
-            if (now < record->earliestNextCrawl) {
-                waitDuration = std::min(waitDuration, record->earliestNextCrawl - now);
-=======
             auto hostWait =
                 limiter_->TryLeaseHost(record->host.host, record->host.NonEmptyPort(), now, record->crawlDelayMs);
             if (hostWait != 0) {
                 // Need to wait for host
                 waitDuration = std::min(waitDuration, hostWait);
->>>>>>> 07109e70
                 continue;
             }
 
