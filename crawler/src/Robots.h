#ifndef CRAWLER_ROBOTS_H
#define CRAWLER_ROBOTS_H

#include "http/RequestExecutor.h"
#include "http/Response.h"
#include "http/URL.h"

#include <cstddef>
#include <cstdint>
#include <memory>
#include <optional>
#include <queue>
#include <string>
#include <string_view>
#include <unordered_map>
#include <utility>
#include <vector>

namespace mithril {

constexpr long RobotsTxtCacheDurationSeconds = 4L * 60L * 60L;  // 4 hours

namespace internal {

class RobotsTrie {
public:
    // Returns true if the path is allowed
    bool IsAllowed(std::string_view path) const;

    // Construct trie from vectors of allow/disallow patterns
    RobotsTrie(const std::vector<std::string>& disallows, const std::vector<std::string>& allows);

private:
    enum class NodeType : uint8_t { NonTerminal = 0, Disallow = 1, Allow = 2 };

    struct Node {
        std::vector<std::pair<std::string, Node>> fixedSegments;
        std::unique_ptr<Node> wildcardMatch;  // corresponds to a *
        std::unique_ptr<Node> emptyMatch;     // corresponds to a / with nothing before it
        NodeType type{NodeType::NonTerminal};
        uint16_t patternLength{0};
    };

    // Helper to find the best matching rule for a path
    struct MatchResult {
        NodeType type{NodeType::NonTerminal};
        uint16_t length{0};

        bool operator>(const MatchResult& other) const;
    };

    // Helper to insert a pattern into the trie
    void Insert(const std::string& pattern, NodeType type);

    MatchResult FindBestMatch(const std::vector<std::string_view>& segments) const;

    void FindBestMatchRecursive(const std::vector<std::string_view>& segments,
                                size_t index,
                                const Node* node,
                                MatchResult& best) const;

    Node root_;
};

struct RobotLine {
    std::string_view directive;
    std::string_view value;
};

struct RobotDirectives {
    std::vector<std::string> disallows;
    std::vector<std::string> allows;
};

std::optional<RobotLine> ParseRobotLine(std::string_view line);

RobotDirectives ParseRobotsTxt(std::string_view file, std::string_view userAgent);

}  // namespace internal

class RobotRules {
public:
    /**
     * @brief Creates a RobotRules object that disallows all paths.
     */
    RobotRules();

    /**
     * @brief Creates a RobotRules object that either allows or disallows all
     * paths.
     *
     * @param disallowAll Whether to disallow all paths.
     */
    RobotRules(bool disallowAll);

    /**
     * @brief Creates a RobotRules object from a list of disallowed prefixes and
     * allowed prefixes.
     *
     * @param disallowPrefixes Disallowed prefixes to filter by.
     * @param allowPrefixes Allowed prefixes to filter by.
     */
    RobotRules(const std::vector<std::string>& disallowPrefixes, const std::vector<std::string>& allowPrefixes);

    /**
     * @brief Creates a RobotRules object from the contents of a robots.txt file.
     *
     * @param file robots.txt file contents
     * @param userAgent User-Agent of parsing entity
     * @return RobotRules Parsed ruleset
     */
    static RobotRules FromRobotsTxt(std::string_view file, std::string_view userAgent);

    /**
     * @brief Determines whether a path is allowed based on the ruleset. Matches
     * are made against Disallow and Allow directives by taking the longest
     * matching path rule.
     *
     * @param path Path to check against.
     */
    bool Allowed(std::string_view path) const;

private:
    std::unique_ptr<internal::RobotsTrie> trie_;
    bool disallowAll_;
};


class RobotRulesCache {
public:
    RobotRulesCache(size_t maxInFlightRequests);

    /**
     * @brief Gets the ruleset associated with the canonical host, or queues up
     * a request to fetch the robots.txt ruleset.
     *
     * @param canonicalHost Canonical host URL to get the ruleset for
     * @return RobotRules* The ruleset, or nullptr if not yet in the cache.
     */
    const RobotRules* GetOrFetch(const http::CanonicalHost& canonicalHost);

    /**
     * @brief Returns the number of pending robots.txt requests.
     */
    size_t PendingRequests() const;

    /**
     * @brief Processes pending robots.txt requests.
     */
    void ProcessPendingRequests();

    std::vector<http::CanonicalHost>& CompletedFetchs();

private:
    struct RobotCacheEntry {
        RobotRules rules;
        long expiresAt{0L};
        bool valid{false};
    };

    /**
     * @brief Enqueues a host for robots.txt fetching.
     *
     * @param canonicalHost Canonical host to fetch for
     */
    void QueueFetch(const http::CanonicalHost& canonicalHost);

    /**
     * @brief Triggers a fetch for the robots.txt page of a host.
     *
     * @param canonicalHost Canonical host to fetch for.
     */
    void Fetch(const http::CanonicalHost& canonicalHost);

    void HandleRobotsResponse(const http::CompleteResponse& r);
    void HandleRobotsResponseFailed(const http::FailedRequest& failed);

    static void HandleRobotsOK(const http::ResponseHeader& header, const http::Response& res, RobotCacheEntry& entry);
    static void HandleRobotsNotFound(RobotCacheEntry& entry);

    size_t maxInFlightRequests_;

    // TODO: Use an LRU cache
    std::unordered_map<std::string, RobotCacheEntry> cache_;
    std::queue<http::CanonicalHost> queuedFetches_;
    http::RequestExecutor executor_;
<<<<<<< HEAD
    size_t waitingRobotsURLsCount_{0};
=======

    std::vector<http::CanonicalHost> completedFetches_;
>>>>>>> 5daf4892
};

}  // namespace mithril

#endif<|MERGE_RESOLUTION|>--- conflicted
+++ resolved
@@ -184,12 +184,9 @@
     std::unordered_map<std::string, RobotCacheEntry> cache_;
     std::queue<http::CanonicalHost> queuedFetches_;
     http::RequestExecutor executor_;
-<<<<<<< HEAD
+
     size_t waitingRobotsURLsCount_{0};
-=======
-
     std::vector<http::CanonicalHost> completedFetches_;
->>>>>>> 5daf4892
 };
 
 }  // namespace mithril
