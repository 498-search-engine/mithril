--- conflicted
+++ resolved
@@ -438,12 +438,6 @@
     return executor_.InFlightRequests() + queuedFetches_.size();
 }
 
-<<<<<<< HEAD
-void RobotRulesCache::FillFromQueue() {
-    while (!queuedFetches_.empty() && executor_.InFlightRequests() < maxInFlightRequests_) {
-        Fetch(queuedFetches_.front());
-        queuedFetches_.pop();
-=======
 long RobotRulesCache::FillFromQueue() {
     auto now = MonotonicTimeMs();
     if (now < nextQueueCheck_) {
@@ -473,11 +467,8 @@
         if (executor_.InFlightRequests() >= maxInFlightRequests_) {
             break;
         }
->>>>>>> 07109e70
     }
     InFlightRobotsRequestsMetric.Set(executor_.InFlightRequests());
-<<<<<<< HEAD
-=======
     if (anyReady) {
         nextQueueCheck_ = 0;
         return 0;
@@ -485,7 +476,6 @@
 
     nextQueueCheck_ = now + waitDuration;
     return waitDuration;
->>>>>>> 07109e70
 }
 
 void RobotRulesCache::ProcessPendingRequests() {
