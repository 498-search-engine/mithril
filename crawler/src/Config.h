#ifndef CRAWLER_CONFIG_H
#define CRAWLER_CONFIG_H

#include <cstddef>
#include <cstdint>
#include <string>
#include <vector>

namespace mithril {

struct CrawlerConfig {
    size_t num_workers = 2;
    size_t concurrent_requests = 10;
    unsigned long request_timeout = 10;  // seconds
    std::vector<std::string> seed_urls;

    std::string data_directory = "data";

    long default_crawl_delay_ms = 200;  // milliseconds
    size_t middle_queue_queue_count = 100;
    size_t middle_queue_url_batch_size = 10;
    size_t middle_queue_host_url_limit = 25;
    double middle_queue_utilization_target = 0.25;

<<<<<<< HEAD
    uint16_t metrics_port = 9000;
=======
    size_t concurrent_robots_requests = 100;
>>>>>>> 5daf4892
};

CrawlerConfig LoadConfigFromFile(const std::string& path);

}  // namespace mithril

#endif<|MERGE_RESOLUTION|>--- conflicted
+++ resolved
@@ -22,11 +22,9 @@
     size_t middle_queue_host_url_limit = 25;
     double middle_queue_utilization_target = 0.25;
 
-<<<<<<< HEAD
+    size_t concurrent_robots_requests = 100;
+
     uint16_t metrics_port = 9000;
-=======
-    size_t concurrent_robots_requests = 100;
->>>>>>> 5daf4892
 };
 
 CrawlerConfig LoadConfigFromFile(const std::string& path);
