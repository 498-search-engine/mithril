--- conflicted
+++ resolved
@@ -575,12 +575,7 @@
         return {{}, data_ptr};
     }
 
-<<<<<<< HEAD
     const auto data_end = data_file_.data() + data_file_.size();
-=======
-    const auto* data_ptr = data_file_.data();
-    const auto* const data_end = data_ptr + data_file_.size();
->>>>>>> 64393479
 
     try {  // TODO: remove exceptions
         const PositionMetadata& metadata = it->second;
