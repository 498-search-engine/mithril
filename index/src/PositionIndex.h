--- conflicted
+++ resolved
@@ -78,13 +78,8 @@
     static void mergePositionBuffers(const std::string& output_dir);
     static bool writeTerm(const std::string& term,
                           const TermPositions& docs_positions,
-<<<<<<< HEAD
-                          std::ofstream& data_out,
-                          std::ofstream& posDict_out);
-=======
                           data::FileWriter& data_out,
                           data::FileWriter& posDict_out);
->>>>>>> e33c8554
 };
 
 }  // namespace mithril
