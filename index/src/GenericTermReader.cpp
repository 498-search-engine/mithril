#include "GenericTermReader.h"

#include "TermOR.h"
#include "IndexStreamReader.h"
#include "TermReader.h"

#include <array>
#include <string_view>
#include <vector>
#include <memory>

static constexpr std::array<std::string_view, 5> kDecorators = {"", "#", "@", "$", "%"};

namespace mithril {

GenericTermReader::GenericTermReader(const std::string& term,
                                     const core::MemMapFile& index_file,
                                     TermDictionary& term_dict,
                                     PositionIndex& position_index)
    : term_(term), index_file_(index_file), term_dict_(term_dict), position_index_(position_index)
{
    std::vector<std::unique_ptr<IndexStreamReader>> readers;
    for (const auto& decorator: kDecorators) {
<<<<<<< HEAD
        const auto decorated_term = std::string(decorator) + term; // TODO: don't use operator+
        auto ptr = new TermReader(/*TODO: remove path*/"", decorated_term, index_file_, term_dict_, position_index_);
=======
        auto ptr = new TermReader(/*TODO: remove path*/"", term, index_file_, term_dict_, position_index_);
>>>>>>> bd86958b
        readers.emplace_back(reinterpret_cast<IndexStreamReader*>(ptr));
    }

    term_reader_ = std::make_unique<TermOR>(std::move(readers));
}

bool GenericTermReader::hasNext() const {
    return term_reader_->hasNext();
}

void GenericTermReader::moveNext() {
    return term_reader_->moveNext();
}

data::docid_t GenericTermReader::currentDocID() const {
    return term_reader_->currentDocID();
}

void GenericTermReader::seekToDocID(data::docid_t target_doc_id) {
    return term_reader_->seekToDocID(target_doc_id);
}

}  // namespace mithril<|MERGE_RESOLUTION|>--- conflicted
+++ resolved
@@ -21,12 +21,8 @@
 {
     std::vector<std::unique_ptr<IndexStreamReader>> readers;
     for (const auto& decorator: kDecorators) {
-<<<<<<< HEAD
         const auto decorated_term = std::string(decorator) + term; // TODO: don't use operator+
         auto ptr = new TermReader(/*TODO: remove path*/"", decorated_term, index_file_, term_dict_, position_index_);
-=======
-        auto ptr = new TermReader(/*TODO: remove path*/"", term, index_file_, term_dict_, position_index_);
->>>>>>> bd86958b
         readers.emplace_back(reinterpret_cast<IndexStreamReader*>(ptr));
     }
 
