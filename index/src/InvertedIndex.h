#ifndef INDEX_INVERTEDINDEX_H
#define INDEX_INVERTEDINDEX_H

#include "TermStore.h"
#include "TextPreprocessor.h"
#include "data/Document.h"
#include "ranking/PageRankReader.h"

#include <atomic>
#include <condition_variable>
#include <filesystem>
#include <future>
#include <mutex>
#include <queue>
#include <string>
#include <thread>
#include <unordered_map>
#include <vector>

namespace mithril {

// Type aliases
using Document = data::Document;
using docid_t = data::docid_t;

// Constants
constexpr size_t DEFAULT_MAX_TERMS_PER_BLOCK = 750000;
<<<<<<< HEAD
constexpr size_t DEFAULT_MERGE_FACTOR = 16;
=======
constexpr size_t DEFAULT_MERGE_FACTOR = 32;
>>>>>>> e33c8554

struct DocumentMetadata {
    data::docid_t id;
    std::string url;
    std::vector<std::string> title;
    uint32_t body_length{0};
    uint32_t title_length{0};
    uint32_t url_length{0};
    uint32_t desc_length{0};
    float pagerank_score{0.0F};
};

struct IndexStatistics {
    uint32_t doc_count{0};
    uint64_t total_title_length{0};
    uint64_t total_body_length{0};
    uint64_t total_url_length{0};
    uint64_t total_desc_length{0};

    uint64_t getFieldTotalLength(FieldType field) const {
        switch (field) {
        case FieldType::BODY:
            return total_body_length;
        case FieldType::TITLE:
            return total_title_length;
        case FieldType::URL:
            return total_url_length;
        case FieldType::DESC:
            return total_desc_length;
        default:
            return 0;
        }
    }

    double getFieldAvgLength(FieldType field) const {
        if (doc_count == 0)
            return 0.0;
        return static_cast<double>(getFieldTotalLength(field)) / doc_count;
    }
};

class IndexBuilder {
public:
    explicit IndexBuilder(const std::string& output_dir,
                          size_t num_threads = std::thread::hardware_concurrency() * 3 / 2,
                          size_t max_terms_per_block = DEFAULT_MAX_TERMS_PER_BLOCK);

    ~IndexBuilder();

    void add_document(const std::string& doc_path);
    void finalize();
    void save_index_stats();

private:
    // Page rank reader
    pagerank::PageRankReader pagerank_reader_;

    // Doc Metadata Storage
    std::vector<DocumentMetadata> document_metadata_;
    std::unordered_map<std::string, uint32_t> url_to_id_;
    std::mutex document_mutex_;

    // In-Memory Block State
    Dictionary dictionary_;
    size_t current_block_term_count_{0};
    int block_count_{0};
    std::mutex block_mutex_;

    // Config
    const std::string output_dir_;
    const size_t max_terms_per_block_;
    static constexpr size_t MERGE_FACTOR = DEFAULT_MERGE_FACTOR;

    // Core Indexing Methods
    std::future<void> flush_block();
    std::string merge_block_subset(const std::vector<std::string>& block_paths,
                                   size_t start_idx,
                                   size_t end_idx,
                                   int tier_num,
                                   bool is_final_output);
    void merge_blocks_tiered();
    void save_document_map();
    void create_term_dictionary();
    void process_document(Document doc);
    bool should_flush();

    std::string block_path(int block_num) const;
    std::string join_title(const std::vector<std::string>& title_words);

    // Thread Pool
    std::vector<std::thread> workers_;
    std::queue<std::function<void()>> tasks_;
    std::mutex queue_mutex_;
    std::condition_variable condition_;
    bool stop_{false};
    std::atomic<int> active_tasks_{0};
    void worker_thread();

    // size_t current_block_size_{0};
    IndexStatistics stats_;
    std::mutex stats_mutex_;
};

}  // namespace mithril

#endif  // INDEX_INVERTEDINDEX_H<|MERGE_RESOLUTION|>--- conflicted
+++ resolved
@@ -25,11 +25,7 @@
 
 // Constants
 constexpr size_t DEFAULT_MAX_TERMS_PER_BLOCK = 750000;
-<<<<<<< HEAD
-constexpr size_t DEFAULT_MERGE_FACTOR = 16;
-=======
 constexpr size_t DEFAULT_MERGE_FACTOR = 32;
->>>>>>> e33c8554
 
 struct DocumentMetadata {
     data::docid_t id;
