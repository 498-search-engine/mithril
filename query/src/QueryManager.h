/**
 * @file QueryManager.h
 * @author Christopher Davis
 * @brief Query Manager: serves queries for local machine
 * @version 0.9
 * @date 2025-04-10
 *
 * @copyright Copyright (c) 2025
 *
 */

#ifndef QUERY_QUERYMANAGER_H
#define QUERY_QUERYMANAGER_H

#include "QueryEngine.h"

#include <condition_variable>
#include <cstdint>
#include <memory>
#include <mutex>
#include <string>
#include <thread>
#include <unordered_map>
#include <vector>

namespace mithril {

/**
 * @brief Serves queries for local machine
 *
 */
class QueryManager {
public:
    using TermPositionMap = std::unordered_map<std::string, std::vector<uint16_t>>;
    using QueryResult =
        std::vector<std::tuple<uint32_t, uint32_t, std::string, std::vector<std::string>, TermPositionMap>>;

    /**
     * @brief Construct a new Query Manager object
     *
     * @param index_dirs; spawns a worker thread to serve each index
     */
    QueryManager(const std::vector<std::string>& index_dirs);

    QueryManager(const QueryManager&) = delete;
    QueryManager& operator=(const QueryManager&) = delete;

    ~QueryManager();

    /**
     * @brief Solves query string over all shards on local machine
     *
     * @param query : query in string form from user
     * @return QueryResult : list of doc id matches
     */
    QueryResult AnswerQuery(const std::string& query);

    std::vector<std::unique_ptr<QueryEngine>> query_engines_;

    size_t curr_result_ct_;

<<<<<<< HEAD
=======
    static QueryResult TopKElementsFast(QueryResult& results, int k = 50);
    static QueryResult TopKFromSortedLists(const std::vector<QueryResult>& sortedLists, size_t k = 50);

>>>>>>> 4058ff71
private:
    void WorkerThread(size_t worker_id);
    QueryResult HandleRanking(const std::string& query, size_t worker_id, std::vector<uint32_t>& matches);

    std::vector<std::thread> threads_;
    std::vector<QueryResult> marginal_results_;

    std::mutex mtx_;
    std::condition_variable main_cv_;
    std::condition_variable worker_cv_;

    bool stop_;
    std::vector<char> query_available_;  // just vector<bool>, but vec<bool> doesn't work
    std::string current_query_;
    size_t worker_completion_count_;
<<<<<<< HEAD

    std::atomic_flag stop_ranking_;
=======
>>>>>>> 4058ff71
};

}  // namespace mithril

#endif<|MERGE_RESOLUTION|>--- conflicted
+++ resolved
@@ -59,12 +59,9 @@
 
     size_t curr_result_ct_;
 
-<<<<<<< HEAD
-=======
     static QueryResult TopKElementsFast(QueryResult& results, int k = 50);
     static QueryResult TopKFromSortedLists(const std::vector<QueryResult>& sortedLists, size_t k = 50);
 
->>>>>>> 4058ff71
 private:
     void WorkerThread(size_t worker_id);
     QueryResult HandleRanking(const std::string& query, size_t worker_id, std::vector<uint32_t>& matches);
@@ -80,11 +77,8 @@
     std::vector<char> query_available_;  // just vector<bool>, but vec<bool> doesn't work
     std::string current_query_;
     size_t worker_completion_count_;
-<<<<<<< HEAD
 
     std::atomic_flag stop_ranking_;
-=======
->>>>>>> 4058ff71
 };
 
 }  // namespace mithril
