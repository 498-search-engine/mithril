--- conflicted
+++ resolved
@@ -13,11 +13,8 @@
 #include <stdexcept>
 #include <string>
 #include <vector>
-<<<<<<< HEAD
 #include "../../index/src/TextPreprocessor.h"
-=======
 #include <unordered_map>
->>>>>>> 7129e567
 
 namespace mithril {
 
