#ifndef QUERYENGINE_H
#define QUERYENGINE_H

#include "DocumentMapReader.h"
#include "Parser.h"
#include "PositionIndex.h"
#include "Query.h"
#include "QueryConfig.h"
#include "TermDictionary.h"
#include "core/mem_map_file.h"

#include <iostream>
#include <memory>
#include <vector>

using namespace mithril;

class QueryEngine {
public:
    QueryEngine(const std::string& index_dir)
<<<<<<< HEAD
        : map_reader_(index_dir), index_file_(index_dir + "/final_index.data"),
          term_dict_(index_dir), position_index_(index_dir)
    {
=======
        : map_reader_(index_dir),
          index_file_(index_dir + "/final_index.data"),
          term_dict_(index_dir),
          position_index_(index_dir) {
>>>>>>> 6666967f
        query::QueryConfig::SetIndexPath(index_dir);
        query::QueryConfig::SetMaxDocId(map_reader_.documentCount());
    }

    auto ParseQuery(const std::string& input) -> std::unique_ptr<Query> {
        Parser parser(input, index_file_, term_dict_, position_index_);
        return std::move(parser.parse());
    }

    std::vector<Token> GetTokens(const std::string& input) {
        Parser parser(input, index_file_, term_dict_, position_index_);
        return parser.get_tokens();
    }

    std::vector<uint32_t> EvaluateQuery(std::string input) {
        Parser parser(input, index_file_, term_dict_, position_index_);
        auto queryTree = parser.parse();
        if (!queryTree) {
            std::cerr << "Failed to parse query: " << input << std::endl;
            return {};
        }
        return queryTree->evaluate();
    }

    void DisplayTokens(const std::vector<Token>& tokens) const {
        std::cout << "Tokens:" << std::endl;
        for (size_t i = 0; i < tokens.size(); ++i) {
            std::cout << "  " << i + 1 << ": " << tokens[i].toString() << std::endl;
        }
    }

    void DisplayResults(const std::vector<uint32_t>& results, size_t max_display = 10) const {
        std::cout << "Query returned " << results.size() << " results." << std::endl;
        if (!results.empty()) {
            std::cout << "First " << std::min(max_display, results.size()) << " document IDs:" << std::endl;
            for (size_t i = 0; i < std::min(max_display, results.size()); ++i) {
                std::cout << "  " << results[i];
                if (i < std::min(max_display, results.size()) - 1) {
                    std::cout << ", ";
                }
            }
            std::cout << std::endl;
        }
    }

    std::optional<data::Document> GetDocument(uint32_t doc_id) const { return map_reader_.getDocument(doc_id); }
    DocInfo GetDocumentInfo(uint32_t doc_id) const { return map_reader_.getDocInfo(doc_id); }

    mithril::PositionIndex position_index_;

private:
    mithril::DocumentMapReader map_reader_;
    core::MemMapFile index_file_;
    mithril::TermDictionary term_dict_;
};

#endif /* QUERYENGINE_H */<|MERGE_RESOLUTION|>--- conflicted
+++ resolved
@@ -18,16 +18,10 @@
 class QueryEngine {
 public:
     QueryEngine(const std::string& index_dir)
-<<<<<<< HEAD
-        : map_reader_(index_dir), index_file_(index_dir + "/final_index.data"),
-          term_dict_(index_dir), position_index_(index_dir)
-    {
-=======
         : map_reader_(index_dir),
           index_file_(index_dir + "/final_index.data"),
           term_dict_(index_dir),
           position_index_(index_dir) {
->>>>>>> 6666967f
         query::QueryConfig::SetIndexPath(index_dir);
         query::QueryConfig::SetMaxDocId(map_reader_.documentCount());
     }
