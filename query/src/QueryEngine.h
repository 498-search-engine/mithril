--- conflicted
+++ resolved
@@ -28,12 +28,9 @@
         spdlog::info("about to make query engine for {}", index_dir);
         query::QueryConfig::SetIndexPath(index_dir);
         query::QueryConfig::SetMaxDocId(map_reader_.documentCount());
-<<<<<<< HEAD
         results_.reserve(1000);
-=======
         spdlog::info("about to make bm25 for {}", index_dir);
         BM25Lib_ = new ranking::BM25(index_dir);
->>>>>>> 5098fa1d
     }
 
     auto ParseQuery(const std::string& input) -> std::unique_ptr<Query> {
