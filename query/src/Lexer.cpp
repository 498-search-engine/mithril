--- conflicted
+++ resolved
@@ -48,11 +48,7 @@
     return PeekToken().type == TokenType::EOFTOKEN;
 }
 
-<<<<<<< HEAD
 std::unordered_map<std::string, int> Lexer::GetTokenFrequencies() const {
-=======
-std::vector<std::pair<std::string, int>> Lexer::GetTokenFrequencies() const {
->>>>>>> 64d70a9d
     auto tokens = PeekWithoutConsuming();
     std::unordered_map<std::string, int> token_ct;
     for (auto& token : tokens){
@@ -60,15 +56,7 @@
             ++token_ct[token.value];
         }
     }
-<<<<<<< HEAD
     return token_ct;
-=======
-
-    //add to vector
-    std::vector<std::pair<std::string, int>> freq_vec;
-    for (auto& pr : token_ct) freq_vec.emplace_back(pr);
-    return freq_vec;
->>>>>>> 64d70a9d
 }
 
 // Private helpers
