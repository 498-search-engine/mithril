--- conflicted
+++ resolved
@@ -167,7 +167,7 @@
         if (!result.empty()) {
             result_ranked = HandleRanking(query_to_run, worker_id, result);
         }
-        
+
         // TODO: optimize this to not use mutex
         {
             std::scoped_lock lock{mtx_};
@@ -197,11 +197,12 @@
 
     auto& query_engine = query_engines_[worker_id];
 
-    // Parse query terms
+    // Anu - code for getting the multiplicities here
     Lexer lex(query);
+
+    // unordered_map<string, int> of token multiplicities you can just index
     auto token_multiplicities = lex.GetTokenFrequencies();
 
-<<<<<<< HEAD
     // you can do whatever you want with token_multiplicities now
 
     std::vector<std::pair<std::string, int>> tokens;
@@ -231,53 +232,34 @@
     std::cout << std::endl;
 
     std::unordered_map<std::string, uint32_t> map = ranking::GetDocumentFrequencies(query_engine->term_dict_, tokens);
-=======
-    // Extract actual query terms (excluding operators)
-    std::vector<std::pair<std::string, int>> query_terms;
-    for (const auto& [term, count] : token_multiplicities) {
-        if (term != "AND" && term != "OR" && term != "NOT" && term.length() >= 2) {
-            query_terms.emplace_back(term, count);
-        }
-    }
-
-    // Get document frequencies for ranking
-    std::unordered_map<std::string, uint32_t> doc_freq_map =
-        ranking::GetDocumentFrequencies(query_engine->term_dict_, query_terms);
->>>>>>> 0ed1904c
-
-    // Prepare term pointer map for more efficient position access
-    std::unordered_map<std::string, const char*> term_to_pointer;
-    const char* data = query_engine->position_index_.data_file_.data();
-    
-    for (const auto& [term, _] : query_terms) {
-        if (StopwordFilter::isStopword(term)) {
+
+    std::unordered_map<std::string, const char*> termToPointer;
+
+    for (const auto& token : tokens) {
+        if (StopwordFilter::isStopword(token.first)) {
             continue;
         }
 
-        // Regular term
-        auto it = query_engine->position_index_.posDict_.find(term);
+        const char* data = query_engine->position_index_.data_file_.data();
+
+        auto it = query_engine->position_index_.posDict_.find(token.first);
         if (it != query_engine->position_index_.posDict_.end()) {
-            term_to_pointer[term] = data + (it->second.data_offset);
-        } else {
-            term_to_pointer[term] = nullptr;
-        }
-
-        // Decorated term
-        std::string descToken = mithril::TokenNormalizer::decorateToken(term, FieldType::DESC);
+            termToPointer[token.first] = data + (it->second.data_offset);
+        }
+
+        std::string descToken = mithril::TokenNormalizer::decorateToken(token.first, FieldType::DESC);
         it = query_engine->position_index_.posDict_.find(descToken);
         if (it != query_engine->position_index_.posDict_.end()) {
-            term_to_pointer[descToken] = data + (it->second.data_offset);
-        }
-    }
-
-    // Add shortcircuit logic
+            termToPointer[descToken] = data + (it->second.data_offset);
+        }
+    }
+
     bool shortCircuit = matches.size() > RESULTS_REQUIRED_TO_SHORTCIRCUIT;
     uint32_t resultsCollectedAboveMin = 0;
 
     for (uint32_t match : matches) {
         const std::optional<data::Document>& doc_opt = query_engine->GetDocument(match);
         if (!doc_opt.has_value()) {
-            // Add empty result when document not found
             ranked_matches.push_back({match, 0, "", {}, {}});
             continue;
         }
@@ -285,55 +267,11 @@
         const data::Document& doc = doc_opt.value();
         const DocInfo& docInfo = query_engine->GetDocumentInfo(match);
 
-        // Calculate score using BM25Lib from main
         uint32_t score = ranking::GetFinalScore(
-            query_engine->BM25Lib_, query_terms, doc, docInfo, query_engine->position_index_, doc_freq_map, term_to_pointer);
-
-        // Collect position data for query terms
-        TermPositionMap term_positions;
-
-        // Only collect positions for actual query terms, not operators
-        for (const auto& [term, _] : query_terms) {
-            // Skip stopwords
-            if (StopwordFilter::isStopword(term)) {
-                continue;
-            }
-            
-            // Get positions for the term in this document
-            std::vector<uint16_t> positions = query_engine->position_index_.getPositions(term, match);
-
-            // Only keep first 2 positions to keep data size small
-            if (positions.size() > 2) {
-                positions.resize(2);
-            }
-
-            // Only add non-empty position lists
-            if (!positions.empty()) {
-                term_positions[term] = std::move(positions);
-            }
-            
-            // Also check for decorated term positions
-            std::string descToken = mithril::TokenNormalizer::decorateToken(term, FieldType::DESC);
-            std::vector<uint16_t> descPositions = query_engine->position_index_.getPositions(descToken, match);
-            
-            if (descPositions.size() > 2) {
-                descPositions.resize(2);
-            }
-            
-            if (!descPositions.empty()) {
-                term_positions[descToken] = std::move(descPositions);
-            }
-        }
-
-        // Add to results with all data
-        ranked_matches.emplace_back(match,                     // Document ID
-                                   score,                     // Score
-                                   doc.url,                   // URL
-                                   doc.title,                 // Title words
-                                   std::move(term_positions)  // Term positions
-        );
-        
-        // Add shortcircuit logic
+            query_engine->BM25Lib_, tokens, doc, docInfo, query_engine->position_index_, map, termToPointer);
+
+        ranked_matches.emplace_back(match, score, doc.url, doc.title, {));
+
         if (shortCircuit && score >= SCORE_FOR_SHORTCIRCUIT_REQUIRED) {
             resultsCollectedAboveMin += 1;
             if (resultsCollectedAboveMin >= RESULTS_COLLECTED_AFTER_SHORTCIRCUIT) {
@@ -342,7 +280,6 @@
         }
     }
 
-    // Use TopK optimization
     return TopKElementsFast(ranked_matches);
 }
 
