#include "QueryManager.h"

#include "Ranker.h"

#include <algorithm>
#include <mutex>
#include <string>
#include <spdlog/spdlog.h>

namespace mithril {

using QueryResult_t = QueryManager::QueryResult;

QueryManager::QueryManager(const std::vector<std::string>& index_dirs)
    : stop_(false), query_available_(index_dirs.size(), 0), worker_completion_count_(0) {
    const auto num_workers = index_dirs.size();
    marginal_results_.resize(num_workers);
    for (size_t i = 0; i < num_workers; ++i) {
        spdlog::info("about to query manager for {}", index_dirs[i]);
        query_engines_.emplace_back(std::make_unique<QueryEngine>(index_dirs[i]));
        threads_.emplace_back(&QueryManager::WorkerThread, this, i);
    }
}

QueryManager::~QueryManager() {
    // tell all workers to stop
    {
        std::scoped_lock lock{mtx_};
        stop_ = true;
        worker_cv_.notify_all();
    }

    // join all threads
    for (auto& t : threads_) {
        if (t.joinable())
            t.join();
    }
}

QueryResult_t QueryManager::AnswerQuery(const std::string& query) {
    // prepare new query
    {
        std::scoped_lock lock{mtx_};
        current_query_ = query;
        worker_completion_count_ = 0;
        for (auto& result : marginal_results_)
            result.clear();
        for (auto& flag : query_available_)
            flag = 1;
        worker_cv_.notify_all();
    }

    // wait for workers to finish
    {
        std::unique_lock lock{mtx_};
        main_cv_.wait(lock, [this]() { return worker_completion_count_ == threads_.size(); });
        for (auto& flag : query_available_)  // TODO: this is redundant but safer
            flag = 0;
    }

    // aggregate results
    QueryResult_t aggregated;
    for (const auto& marginal : marginal_results_)
        aggregated.insert(aggregated.end(), marginal.begin(), marginal.end());
    std::sort(aggregated.begin(), aggregated.end(), [](const auto& a, const auto& b) {
        if (std::get<1>(a) != std::get<1>(b)) {
            return std::get<1>(a) > std::get<1>(b);
        }
        return std::get<0>(a) > std::get<0>(b);
    });

    auto top50 = std::min<uint32_t>(aggregated.size(), 50);
    QueryResult_t filtered_results(aggregated.begin(), aggregated.begin()+top50);
    spdlog::info("Returning results of size: {}", filtered_results.size());
    return filtered_results;
}

void QueryManager::WorkerThread(size_t worker_id) {
    while (true) {
        std::string query_to_run;
        // wait for new query
        {
            std::unique_lock lock{mtx_};
            worker_cv_.wait(lock, [this, worker_id]() { return query_available_[worker_id] == 1 || stop_; });
            if (stop_)
                break;
            query_to_run = current_query_;
        }

        // Evaluate query over this thread's index
        auto result = query_engines_[worker_id]->EvaluateQuery(query_to_run);
<<<<<<< HEAD

        // if no results found, tell main thread that this worker is done
        // Could also mean nothing was found because of a parsing error
        if (result.empty()) {
            spdlog::warn("No results found for query: {}", query_to_run);
            std::scoped_lock lock{mtx_};
            ++worker_completion_count_;  
            if (worker_completion_count_ == threads_.size())
                main_cv_.notify_one();
            query_available_[worker_id] = 0;
            continue;
        }

=======
        // auto front_1k = std::min<uint32_t>(result.size(), 1000);
        // std::vector<uint32_t> one_thousand_results(result.begin(), result.begin()+front_1k);
>>>>>>> 5098fa1d
        QueryResult_t result_ranked = HandleRanking(query_to_run, worker_id, result);
        // TODO: optimize this to not use mutex
        {
            std::scoped_lock lock{mtx_};
            marginal_results_[worker_id] = std::move(result_ranked);
            ++worker_completion_count_;  // TODO: change this to std::atomic increment?
            // if finished, tell main thread
            if (worker_completion_count_ == threads_.size())
                main_cv_.notify_one();

            // record that worker finished current query
            query_available_[worker_id] = 0;
        }
    }
}

/**
    Assumes matches is sorted by DOCID.
*/
QueryResult_t QueryManager::HandleRanking(const std::string& query, size_t worker_id, std::vector<uint32_t>& matches) {
    spdlog::info("Ranking results of size: {}", matches.size());
    if (matches.empty()) {
        return {};
    }

    QueryResult_t ranked_matches;
    ranked_matches.reserve(matches.size());

    auto& query_engine = query_engines_[worker_id];

    // Anu - code for getting the multiplicities here
    Lexer lex(query);

    // unordered_map<string, int> of token multiplicities you can just index
    auto token_multiplicities = lex.GetTokenFrequencies();

    // you can do whatever you want with token_multiplicities now

    std::vector<std::pair<std::string, int>> tokens;
    std::string current;
    std::cout << "tokens: ";
    for (char c : query) {
        if (c == ' ') {
            if (!current.empty()) {
                std::cout << current << " ";
                tokens.emplace_back(std::move(current), 1);
                current = "";
            }
            continue;
        }
        current += c;
    }

    if (!current.empty()) {
        std::cout << current << " ";
        tokens.emplace_back(std::move(current), 1);
    }

    std::cout << std::endl;

    std::unordered_map<std::string, uint32_t> map = ranking::GetDocumentFrequencies(query_engine->term_dict_, tokens);

    std::unordered_map<std::string, const char*> termToPointer;

    for (const auto& token : tokens) {
        const char* data = query_engine->position_index_.data_file_.data();

        auto it = query_engine->position_index_.posDict_.find(token.first);
        if (it == query_engine->position_index_.posDict_.end()) {
            termToPointer[token.first] = nullptr;
        } else {
            termToPointer[token.first] = data + (it->second.data_offset);
        }

        std::string descToken = mithril::TokenNormalizer::decorateToken(token.first, FieldType::DESC);
        it = query_engine->position_index_.posDict_.find(descToken);
        if (it == query_engine->position_index_.posDict_.end()) {
            termToPointer[descToken] = nullptr;
        } else {
            termToPointer[descToken] = data + (it->second.data_offset);
        }
    }

    for (uint32_t match : matches) {
        const std::optional<data::Document>& doc_opt = query_engine->GetDocument(match);
        if (!doc_opt.has_value()) {
            ranked_matches.push_back({match, 0, "", {}});
            continue;
        }

        const data::Document& doc = doc_opt.value();
        const DocInfo& docInfo = query_engine->GetDocumentInfo(match);

        uint32_t score = ranking::GetFinalScore(
            query_engine->BM25Lib_, tokens, doc, docInfo, query_engine->position_index_, map, termToPointer);
        ranked_matches.emplace_back(match, score, doc.url, doc.title);
    }

    uint32_t top50 = std::min<uint32_t>(ranked_matches.size(), 50);
    QueryResult_t best50(ranked_matches.begin(), ranked_matches.begin()+top50);

    return best50;
}

}  // namespace mithril<|MERGE_RESOLUTION|>--- conflicted
+++ resolved
@@ -89,25 +89,12 @@
 
         // Evaluate query over this thread's index
         auto result = query_engines_[worker_id]->EvaluateQuery(query_to_run);
-<<<<<<< HEAD
-
-        // if no results found, tell main thread that this worker is done
-        // Could also mean nothing was found because of a parsing error
-        if (result.empty()) {
-            spdlog::warn("No results found for query: {}", query_to_run);
-            std::scoped_lock lock{mtx_};
-            ++worker_completion_count_;  
-            if (worker_completion_count_ == threads_.size())
-                main_cv_.notify_one();
-            query_available_[worker_id] = 0;
-            continue;
-        }
-
-=======
-        // auto front_1k = std::min<uint32_t>(result.size(), 1000);
-        // std::vector<uint32_t> one_thousand_results(result.begin(), result.begin()+front_1k);
->>>>>>> 5098fa1d
-        QueryResult_t result_ranked = HandleRanking(query_to_run, worker_id, result);
+
+        QueryResult_t result_ranked = {};
+        if (!result.empty()) {
+            result_ranked = HandleRanking(query_to_run, worker_id, result);
+        }
+        
         // TODO: optimize this to not use mutex
         {
             std::scoped_lock lock{mtx_};
