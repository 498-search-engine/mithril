--- conflicted
+++ resolved
@@ -247,11 +247,8 @@
             size_t num_results = std::min(doc_ids.size(), static_cast<size_t>(max_results));
 
             spdlog::info("⭐ Received {} results from coordinator", doc_ids.size());
-<<<<<<< HEAD
+          
             json = GenerateJsonResults(doc_ids, num_results, false, temp);
-=======
-            json = GenerateJsonResults(doc_ids, num_results, false);
->>>>>>> 906775df
             return json;
         }
 
