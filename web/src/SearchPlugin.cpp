#include "SearchPlugin.h"

#include "QueryCoordinator.h"
#include "QueryManager.h"

#include <algorithm>
#include <chrono>
#include <cstddef>
#include <cstdint>
#include <cstdio>
#include <exception>
#include <fstream>
#include <future>
#include <memory>
#include <mutex>
#include <string>
#include <utility>
#include <vector>
#include <spdlog/spdlog.h>

using namespace std::chrono_literals;


const std::vector<std::pair<std::string, std::string>> SearchPlugin::MOCK_RESULTS = {
    {       "https://example.com/search-intro",   "Introduction to Search Engines"},
    {   "https://example.com/cpp-optimization",     "C++ Performance Optimization"},
    {"https://example.com/distributed-systems", "Distributed Systems Architecture"}
};

SearchPlugin::SearchPlugin(const std::string& server_config_path, const std::string& index_path)
    : config_path_(server_config_path), index_path_(index_path) {

    spdlog::info("Initializing search plugin with config: {}", server_config_path);

    // Initialize local query engine
    if (!index_path.empty()) {
        try {
            std::vector<std::string> index_dirs = {index_path};
            query_manager_ = std::make_unique<QueryManager>(index_dirs);
            engine_initialized_ = true;
            spdlog::info("Local QueryEngine initialized with index: {}", index_path);
        } catch (const std::exception& e) {
            spdlog::error("Failed to initialize local QueryEngine: {}", e.what());
        }
    }

    // Initialize coordinator
    coordinator_initialized_ = TryInitializeCoordinator();

    if (!coordinator_initialized_ && !engine_initialized_) {
        spdlog::warn("Running in DEMO mode with mock results - no query engine available");
    }

    spdlog::info("Coordinator initalized: {}", coordinator_initialized_);
    spdlog::info("Engine initalized: {}", engine_initialized_);
}

SearchPlugin::~SearchPlugin() {
    query_coordinator_.reset();
    query_manager_.reset();
}

bool SearchPlugin::TryInitializeCoordinator() {
    try {
        std::ifstream config_file(config_path_);
        if (!config_file.good()) {
            spdlog::error("Server config file not found: {}", config_path_);
            return false;
        }

        spdlog::info("Initializing QueryCoordinator is initalized: {}", config_path_);
        query_coordinator_ = std::make_unique<mithril::QueryCoordinator>(config_path_);
        query_coordinator_->print_server_configs();
        return true;
    } catch (const std::exception& e) {
        spdlog::error("Failed to initialize QueryCoordinator: {}", e.what());
        return false;
    }
}

bool SearchPlugin::MagicPath(const std::string path) {
    return path.rfind("/api/search", 0) == 0;
}

std::string SearchPlugin::DecodeUrlString(const std::string& encoded) {
    std::string decoded;
    decoded.reserve(encoded.length());

    for (size_t i = 0; i < encoded.length(); ++i) {
        if (encoded[i] == '%' && i + 2 < encoded.length()) {
            auto hex_to_char = [](char c) -> int {
                if (c >= '0' && c <= '9')
                    return c - '0';
                if (c >= 'A' && c <= 'F')
                    return c - 'A' + 10;
                if (c >= 'a' && c <= 'f')
                    return c - 'a' + 10;
                return -1;
            };

            int high = hex_to_char(encoded[i + 1]);
            int low = hex_to_char(encoded[i + 2]);

            if (high != -1 && low != -1) {
                decoded += static_cast<char>((high << 4) | low);
                i += 2;
            } else {
                decoded += encoded[i];
            }
        } else if (encoded[i] == '+') {
            decoded += ' ';
        } else {
            decoded += encoded[i];
        }
    }

    return decoded;
}

std::string SearchPlugin::ProcessRequest(std::string request) {
    std::string query_text;
    int max_results = 50;

    // Parse the query parameter
    size_t query_pos = request.find("q=");
    if (query_pos != std::string::npos) {
        size_t query_end = request.find('&', query_pos);
        if (query_end == std::string::npos)
            query_end = request.find(' ', query_pos);
        if (query_end == std::string::npos)
            query_end = request.length();

        std::string encoded_query = request.substr(query_pos + 2, query_end - query_pos - 2);
        query_text = DecodeUrlString(encoded_query);
    }

    // Parse max_results parameter if present
    size_t max_pos = request.find("max=");
    if (max_pos != std::string::npos) {
        size_t max_end = request.find('&', max_pos);
        if (max_end == std::string::npos)
            max_end = request.find(' ', max_pos);
        if (max_end == std::string::npos)
            max_end = request.length();

        try {
            max_results = std::stoi(request.substr(max_pos + 4, max_end - max_pos - 4));
            max_results = std::min(max_results, 100);
        } catch (...) {
            max_results = 50;
        }
    }

    // Check cache first
    {
        std::lock_guard<std::mutex> lock(cache_mutex_);
        CleanExpiredCache();

        auto it = query_cache_.find(query_text);
        if (it != query_cache_.end()) {
            it->second.timestamp = std::chrono::steady_clock::now();
            return "HTTP/1.1 200 OK\r\nContent-Type: application/json\r\n\r\n" + it->second.result;
        }
    }

    // Execute query with timeout
    auto start_time = std::chrono::steady_clock::now();

    std::string json_result;
    auto result_future = std::async(
        std::launch::async, [this, &query_text, max_results]() { return ExecuteQuery(query_text, max_results); });

    // Wait for result with timeout
    auto status = result_future.wait_for(QUERY_TIMEOUT);

    if (status == std::future_status::ready) {
        json_result = result_future.get();
    } else {
        spdlog::warn("Query timed out after {} seconds: '{}'", QUERY_TIMEOUT.count(), query_text);
        json_result = "{\"results\":[],\"total\":0,\"time_ms\":0,\"error\":\"Query timed out\"}";
    }

    // Add query time to JSON result
    auto end_time = std::chrono::steady_clock::now();
    auto query_time_ms = std::chrono::duration_cast<std::chrono::milliseconds>(end_time - start_time).count();

    // Replace time_ms placeholder
    size_t time_pos = json_result.find("\"time_ms\":");
    if (time_pos != std::string::npos) {
        size_t value_start = time_pos + 10;
        size_t value_end = json_result.find_first_of(",}", value_start);
        if (value_end != std::string::npos) {
            json_result.replace(value_start, value_end - value_start, std::to_string(query_time_ms));
        }
    }

    // Cache the result
    {
        std::lock_guard<std::mutex> lock(cache_mutex_);

        // LRU eviction if needed
        if (query_cache_.size() >= MAX_CACHE_SIZE) {
            auto oldest = std::min_element(query_cache_.begin(), query_cache_.end(), [](const auto& a, const auto& b) {
                return a.second.timestamp < b.second.timestamp;
            });

            if (oldest != query_cache_.end()) {
                query_cache_.erase(oldest);
            }
        }

        query_cache_[query_text] = {json_result, std::chrono::steady_clock::now()};
    }

    return "HTTP/1.1 200 OK\r\nContent-Type: application/json\r\n\r\n" + json_result;
}

std::string SearchPlugin::ExecuteQuery(const std::string& query_text, int max_results) {
    std::string json;
    json.reserve(1024);  // Pre-allocate a reasonable buffer

    if (query_text.empty()) {
        json = "{\"results\":[],\"total\":0,\"time_ms\":0}";
        return json;
    }

    try {
        std::string temp = "";
        // Local query engine
        if (engine_initialized_) {
            spdlog::info("Executing local query: '{}'", query_text);

            auto results = query_manager_->AnswerQuery(query_text);
            size_t num_results = std::min(results.size(), static_cast<size_t>(max_results));

            json = GenerateJsonResults(results, num_results, false, temp);
            return json;
        }

        // Distributed query
        if (coordinator_initialized_) {
            spdlog::info("Executing distributed query: '{}'", query_text);

            auto doc_ids = query_coordinator_->send_query_to_workers(query_text);

            size_t num_results = std::min(doc_ids.size(), static_cast<size_t>(max_results));

            spdlog::info("⭐ Received {} results from coordinator", doc_ids.size());

            json = GenerateJsonResults(doc_ids, num_results, false, temp);
            return json;
        }

        // Demo mode with mock results
        spdlog::info("Using mock results for query: '{}'", query_text);

        std::vector<uint32_t> mock_ids;
        for (size_t i = 0; i < MOCK_RESULTS.size(); i++) {
            mock_ids.push_back(i + 1);
        }

        json = GenerateJsonResults(mock_ids, std::min(mock_ids.size(), static_cast<size_t>(max_results)), true);
        return json;

    } catch (const std::exception& e) {
        spdlog::error("Error executing query: {}", e.what());

        // Fallback to mock results
        std::vector<uint32_t> mock_ids;
        for (size_t i = 0; i < MOCK_RESULTS.size(); i++) {
            mock_ids.push_back(i + 1);
        }

        json =
            GenerateJsonResults(mock_ids, std::min(mock_ids.size(), static_cast<size_t>(max_results)), true, e.what());
        return json;
    }
}

std::string SearchPlugin::GenerateJsonResults(const std::vector<std::pair<uint32_t, uint32_t>>& doc_ids,
                                              size_t num_results,
                                              bool demo_mode,
                                              const std::string& error) {
    std::string json;
    json.reserve(1024 + num_results * 256);  // Pre-allocate based on result count

    json = "{\"results\":[";

    for (size_t i = 0; i < num_results; i++) {
        uint32_t doc_id = doc_ids[i].first;
        uint32_t score = doc_ids[i].second;

        if (i > 0)
            json += ",";

        json += "{\"id\":" + std::to_string(doc_id);

        // Handle document metadata based on mode
        if (!demo_mode && engine_initialized_) {
            auto doc_opt = query_manager_->query_engines_[0]->GetDocument(doc_id);

            if (doc_opt) {
                json += ",\"url\":\"" + EscapeJsonString(doc_opt->url) + "\"";

                std::string title = FormatDocumentTitle(doc_opt->title);
                json += ",\"title\":\"" + EscapeJsonString(title) + "\"";

                json +=
                    ",\"snippet\":\"Document #" + std::to_string(doc_id) + ", Score: " + std::to_string(score) + "\"";
            } else {
                json += ",\"url\":\"http://example.com/doc/" + std::to_string(doc_id) + "\"";
                json += ",\"title\":\"Document " + std::to_string(doc_id) + "\"";
                json += ",\"snippet\":\"Document metadata not available\"";
            }
        } else {
            // Use mock results or placeholders
            size_t mock_index = (doc_id - 1) % MOCK_RESULTS.size();

            json += ",\"url\":\"" + EscapeJsonString(MOCK_RESULTS[mock_index].first) + "\"";
            json += ",\"title\":\"" + EscapeJsonString(MOCK_RESULTS[mock_index].second) + "\"";
            std::string snippet_type = demo_mode ? "demo" : "fallback";
            json += ",\"snippet\":\"This is a " + snippet_type + " search result.\"";
        }

        json += "}";
    }

    json += "],\"total\":" + std::to_string(doc_ids.size());
    json += ",\"time_ms\":0";  // Placeholder to be replaced with actual timing

    if (demo_mode)
        json += ",\"demo_mode\":true";
    if (!error.empty())
        json += ",\"error\":\"" + EscapeJsonString(error) + "\"";

    json += "}";
    return json;
}

std::string SearchPlugin::GenerateJsonResults(const QueryResults& doc_ids,
                                              size_t num_results,
                                              bool demo_mode,
                                              const std::string& error) {
    std::string json;
    json.reserve(1024 + num_results * 256);  // Pre-allocate based on result count

    json = "{\"results\":[";

    for (size_t i = 0; i < num_results; i++) {
        uint32_t doc_id = std::get<0>(doc_ids[i]);
        uint32_t score = std::get<1>(doc_ids[i]);

        if (i > 0)
            json += ",";

        json += "{\"id\":" + std::to_string(doc_id);

        // Handle document metadata based on mode
        std::string url = std::get<2>(doc_ids[i]);
        std::string title = FormatDocumentTitle(std::get<3>(doc_ids[i]));

        if ((not url.empty()) and (not title.empty())) {
            json += ",\"url\":\"" + EscapeJsonString(url) + "\"";
<<<<<<< HEAD

            
=======


>>>>>>> daad0b60
            json += ",\"title\":\"" + EscapeJsonString(title) + "\"";

            json += ",\"snippet\":\"Document #" + std::to_string(doc_id) + ", Score: " + std::to_string(score) + "\"";
        } else {
            json += ",\"url\":\"http://example.com/doc/" + std::to_string(doc_id) + "\"";
            json += ",\"title\":\"Document " + std::to_string(doc_id) + "\"";
            json += ",\"snippet\":\"Document metadata not available\"";
        }

        json += "}";
    }

    json += "],\"total\":" + std::to_string(doc_ids.size());
    json += ",\"time_ms\":0";  // Placeholder to be replaced with actual timing

    if (demo_mode)
        json += ",\"demo_mode\":true";
    if (!error.empty())
        json += ",\"error\":\"" + EscapeJsonString(error) + "\"";

    json += "}";
    return json;
}

std::string SearchPlugin::GenerateJsonResults(const std::vector<uint32_t>& doc_ids,
                                              size_t num_results,
                                              bool demo_mode,
                                              const std::string& error) {
    std::vector<std::pair<uint32_t, uint32_t>> doc_id_pairs;
    for (size_t i = 0; i < num_results; ++i) {
        doc_id_pairs.push_back({doc_ids[i], 0});
    }

    return GenerateJsonResults(doc_id_pairs, num_results, demo_mode, error);
}

std::string SearchPlugin::EscapeJsonString(const std::string& input) {
    std::string output;
    output.reserve(input.size() * 2);

    for (size_t i = 0; i < input.size(); ++i) {
        auto c = static_cast<unsigned char>(input[i]);

        // Handle ASCII characters and escape sequences
        if (c < 128) {
            switch (c) {
            case '\"':
                output += "\\\"";
                break;
            case '\\':
                output += "\\\\";
                break;
            case '\b':
                output += "\\b";
                break;
            case '\f':
                output += "\\f";
                break;
            case '\n':
                output += "\\n";
                break;
            case '\r':
                output += "\\r";
                break;
            case '\t':
                output += "\\t";
                break;
            default:
                if (c < 32) {
                    char buffer[8];
                    snprintf(buffer, sizeof(buffer), "\\u%04x", c);
                    output += buffer;
                } else {
                    output += c;
                }
            }
        }
        // Handle UTF-8 multi-byte sequences
        else {
            // Determine the number of bytes in this UTF-8 sequence
            int sequence_length = 0;
            uint32_t code_point = 0;

            if ((c & 0xE0) == 0xC0) {  // 110xxxxx - 2-byte sequence
                sequence_length = 2;
                code_point = c & 0x1F;
            } else if ((c & 0xF0) == 0xE0) {  // 1110xxxx - 3-byte sequence
                sequence_length = 3;
                code_point = c & 0x0F;
            } else if ((c & 0xF8) == 0xF0) {  // 11110xxx - 4-byte sequence
                sequence_length = 4;
                code_point = c & 0x07;
            } else {
                // Invalid UTF-8 start byte, escape it
                char buffer[8];
                snprintf(buffer, sizeof(buffer), "\\u%04x", c);
                output += buffer;
                continue;
            }

            // Check if we have enough bytes left in the input
            if (i + sequence_length > input.size()) {
                // Not enough bytes, treat as invalid and escape the current byte
                char buffer[8];
                snprintf(buffer, sizeof(buffer), "\\u%04x", c);
                output += buffer;
                continue;
            }

            // Validate and decode continuation bytes
            bool valid_sequence = true;
            for (int j = 1; j < sequence_length; ++j) {
                unsigned char next_byte = static_cast<unsigned char>(input[i + j]);
                if ((next_byte & 0xC0) != 0x80) {
                    valid_sequence = false;
                    break;
                }
                // Accumulate bits from continuation bytes
                code_point = (code_point << 6) | (next_byte & 0x3F);
            }

            // Additional validation rules
            if (valid_sequence) {
                // Check for overlong encodings
                if ((sequence_length == 2 && code_point < 0x80) || (sequence_length == 3 && code_point < 0x800) ||
                    (sequence_length == 4 && code_point < 0x10000)) {
                    valid_sequence = false;
                }
                // Check for reserved code points
                else if (code_point >= 0xD800 && code_point <= 0xDFFF) {
                    valid_sequence = false;  // Surrogate range
                } else if (code_point > 0x10FFFF) {
                    valid_sequence = false;  // Beyond Unicode range
                }
            }

            if (valid_sequence) {
                // Valid UTF-8 sequence, copy all bytes as-is
                for (int j = 0; j < sequence_length; ++j) {
                    output += input[i + j];
                }

                // Skip the additional bytes we've already processed
                i += sequence_length - 1;
            } else {
                // Invalid sequence, escape the current byte
                char buffer[8];
                snprintf(buffer, sizeof(buffer), "\\u%04x", c);
                output += buffer;
            }
        }
    }

    return output;
}

std::string SearchPlugin::FormatDocumentTitle(const std::vector<std::string>& title_words) {
    if (title_words.empty())
        return "Untitled Document";

    // Calculate total length for pre-allocation
    size_t total_len = 0;
    for (const auto& word : title_words) {
        total_len += word.size() + 1;  // +1 for space
    }

    std::string title;
    title.reserve(total_len);

    for (const auto& word : title_words) {
        if (!title.empty())
            title += ' ';
        title += word;
    }

    return title;
}

void SearchPlugin::CleanExpiredCache() {
    auto now = std::chrono::steady_clock::now();
    for (auto it = query_cache_.begin(); it != query_cache_.end();) {
        if (now - it->second.timestamp > CACHE_TTL) {
            it = query_cache_.erase(it);
        } else {
            ++it;
        }
    }
}<|MERGE_RESOLUTION|>--- conflicted
+++ resolved
@@ -361,13 +361,7 @@
 
         if ((not url.empty()) and (not title.empty())) {
             json += ",\"url\":\"" + EscapeJsonString(url) + "\"";
-<<<<<<< HEAD
-
-            
-=======
-
-
->>>>>>> daad0b60
+
             json += ",\"title\":\"" + EscapeJsonString(title) + "\"";
 
             json += ",\"snippet\":\"Document #" + std::to_string(doc_id) + ", Score: " + std::to_string(score) + "\"";
